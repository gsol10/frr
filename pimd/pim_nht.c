--- conflicted
+++ resolved
@@ -299,48 +299,6 @@
     }
 
   return 0;
-}
-
-/* This API is used to traverse nexthop cache of RPF addr
-   of upstream entry whose IPv4 nexthop address is in
-   unresolved state and due to event like pim neighbor
-   UP event if it can be resolved.
-*/
-void
-pim_resolve_upstream_nh (struct prefix *nht_p)
-{
-  struct nexthop *nh_node = NULL;
-  struct pim_nexthop_cache pnc;
-  struct pim_neighbor *nbr = NULL;
-
-  memset (&pnc, 0, sizeof (struct pim_nexthop_cache));
-  if ((pim_find_or_track_nexthop (nht_p, NULL, NULL, &pnc)) == 1)
-    {
-      for (nh_node = pnc.nexthop; nh_node; nh_node = nh_node->next)
-        {
-          if (nh_node->gate.ipv4.s_addr == 0)
-            {
-              nbr =
-                pim_neighbor_find_if (if_lookup_by_index
-                                      (nh_node->ifindex, VRF_DEFAULT));
-              if (nbr)
-                {
-                  nh_node->gate.ipv4 = nbr->source_addr;
-                  if (PIM_DEBUG_TRACE)
-                    {
-                      char str[PREFIX_STRLEN];
-                      char str1[INET_ADDRSTRLEN];
-                      pim_inet4_dump ("<nht_nbr?>", nbr->source_addr, str1,
-                                      sizeof (str1));
-                      pim_addr_dump ("<nht_addr?>", nht_p, str, sizeof (str));
-                      zlog_debug
-                        ("%s: addr %s new nexthop addr %s ifindex %d ",
-                         __PRETTY_FUNCTION__, str, str1, nh_node->ifindex);
-                    }
-                }
-            }
-        }
-    }
 }
 
 /* This API is used to traverse nexthop cache of RPF addr
@@ -707,14 +665,10 @@
 
     }
 
-<<<<<<< HEAD
-  return 0;
-=======
   if (found)
     return 0;
   else
     return -1;
->>>>>>> 826fe613
 }
 
 /* This API is used to parse Registered address nexthop update coming from Zebra */
