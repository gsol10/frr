/*
 * Interface functions.
 * Copyright (C) 1997, 98 Kunihiro Ishiguro
 *
 * This file is part of GNU Zebra.
 *
 * GNU Zebra is free software; you can redistribute it and/or modify
 * it under the terms of the GNU General Public License as published
 * by the Free Software Foundation; either version 2, or (at your
 * option) any later version.
 *
 * GNU Zebra is distributed in the hope that it will be useful, but
 * WITHOUT ANY WARRANTY; without even the implied warranty of
 * MERCHANTABILITY or FITNESS FOR A PARTICULAR PURPOSE.  See the GNU
 * General Public License for more details.
 *
 * You should have received a copy of the GNU General Public License along
 * with this program; see the file COPYING; if not, write to the Free Software
 * Foundation, Inc., 51 Franklin St, Fifth Floor, Boston, MA 02110-1301 USA
 */

#include <zebra.h>

#include "linklist.h"
#include "vector.h"
#include "lib_errors.h"
#include "vty.h"
#include "command.h"
#include "vrf.h"
#include "if.h"
#include "sockunion.h"
#include "prefix.h"
#include "memory.h"
#include "table.h"
#include "buffer.h"
#include "log.h"
#include "northbound_cli.h"
#ifndef VTYSH_EXTRACT_PL
#include "lib/if_clippy.c"
#endif

DEFINE_MTYPE_STATIC(LIB, IF, "Interface")
DEFINE_MTYPE_STATIC(LIB, CONNECTED, "Connected")
DEFINE_MTYPE_STATIC(LIB, NBR_CONNECTED, "Neighbor Connected")
DEFINE_MTYPE(LIB, CONNECTED_LABEL, "Connected interface label")
DEFINE_MTYPE_STATIC(LIB, IF_LINK_PARAMS, "Informational Link Parameters")

static struct interface *if_lookup_by_ifindex(ifindex_t ifindex,
					      vrf_id_t vrf_id);
static int if_cmp_func(const struct interface *, const struct interface *);
static int if_cmp_index_func(const struct interface *ifp1,
			     const struct interface *ifp2);
RB_GENERATE(if_name_head, interface, name_entry, if_cmp_func);
RB_GENERATE(if_index_head, interface, index_entry, if_cmp_index_func);

DEFINE_QOBJ_TYPE(interface)

DEFINE_HOOK(if_add, (struct interface * ifp), (ifp))
DEFINE_KOOH(if_del, (struct interface * ifp), (ifp))

static struct interface_master{
	int (*create_hook)(struct interface *ifp);
	int (*up_hook)(struct interface *ifp);
	int (*down_hook)(struct interface *ifp);
	int (*destroy_hook)(struct interface *ifp);
} ifp_master = { 0, };

/* Compare interface names, returning an integer greater than, equal to, or
 * less than 0, (following the strcmp convention), according to the
 * relationship between ifp1 and ifp2.  Interface names consist of an
 * alphabetic prefix and a numeric suffix.  The primary sort key is
 * lexicographic by name, and then numeric by number.  No number sorts
 * before all numbers.  Examples: de0 < de1, de100 < fxp0 < xl0, devpty <
 * devpty0, de0 < del0
 */
int if_cmp_name_func(const char *p1, const char *p2)
{
	unsigned int l1, l2;
	long int x1, x2;
	int res;

	while (*p1 && *p2) {
		/* look up to any number */
		l1 = strcspn(p1, "0123456789");
		l2 = strcspn(p2, "0123456789");

		/* name lengths are different -> compare names */
		if (l1 != l2)
			return (strcmp(p1, p2));

		/* Note that this relies on all numbers being less than all
		 * letters, so
		 * that de0 < del0.
		 */
		res = strncmp(p1, p2, l1);

		/* names are different -> compare them */
		if (res)
			return res;

		/* with identical name part, go to numeric part */
		p1 += l1;
		p2 += l1;

		if (!*p1 && !*p2)
			return 0;
		if (!*p1)
			return -1;
		if (!*p2)
			return 1;

		x1 = strtol(p1, (char **)&p1, 10);
		x2 = strtol(p2, (char **)&p2, 10);

		/* let's compare numbers now */
		if (x1 < x2)
			return -1;
		if (x1 > x2)
			return 1;

		/* numbers were equal, lets do it again..
		(it happens with name like "eth123.456:789") */
	}
	if (*p1)
		return 1;
	if (*p2)
		return -1;
	return 0;
}

static int if_cmp_func(const struct interface *ifp1,
		       const struct interface *ifp2)
{
	return if_cmp_name_func(ifp1->name, ifp2->name);
}

static int if_cmp_index_func(const struct interface *ifp1,
			     const struct interface *ifp2)
{
	if (ifp1->ifindex == ifp2->ifindex)
		return 0;
	else if (ifp1->ifindex > ifp2->ifindex)
		return 1;
	else
		return -1;
<<<<<<< HEAD
=======
}

static void ifp_connected_free(void *arg)
{
	struct connected *c = arg;

	connected_free(&c);
>>>>>>> c0038fca
}

/* Create new interface structure. */
static struct interface *if_new(vrf_id_t vrf_id)
{
	struct interface *ifp;

	ifp = XCALLOC(MTYPE_IF, sizeof(struct interface));

	ifp->ifindex = IFINDEX_INTERNAL;
	ifp->name[0] = '\0';

	ifp->vrf_id = vrf_id;

	ifp->connected = list_new();
	ifp->connected->del = ifp_connected_free;

	ifp->nbr_connected = list_new();
	ifp->nbr_connected->del = (void (*)(void *))nbr_connected_free;

	/* Enable Link-detection by default */
	SET_FLAG(ifp->status, ZEBRA_INTERFACE_LINKDETECTION);

	QOBJ_REG(ifp, interface);
	return ifp;
}

void if_new_via_zapi(struct interface *ifp)
{
	if (ifp_master.create_hook)
		(*ifp_master.create_hook)(ifp);
}

void if_destroy_via_zapi(struct interface *ifp)
{
	if (ifp_master.destroy_hook)
		(*ifp_master.destroy_hook)(ifp);

	if_set_index(ifp, IFINDEX_INTERNAL);
	if (!ifp->configured)
		if_delete(&ifp);
}

void if_up_via_zapi(struct interface *ifp)
{
	if (ifp_master.up_hook)
		(*ifp_master.up_hook)(ifp);
}

void if_down_via_zapi(struct interface *ifp)
{
	if (ifp_master.down_hook)
		(*ifp_master.down_hook)(ifp);
}

struct interface *if_create_name(const char *name, vrf_id_t vrf_id)
{
	struct interface *ifp;

	ifp = if_new(vrf_id);

	if_set_name(ifp, name);

	hook_call(if_add, ifp);
	return ifp;
}

struct interface *if_create_ifindex(ifindex_t ifindex, vrf_id_t vrf_id)
{
	struct interface *ifp;

	ifp = if_new(vrf_id);

	if_set_index(ifp, ifindex);

	hook_call(if_add, ifp);
	return ifp;
}

/* Create new interface structure. */
void if_update_to_new_vrf(struct interface *ifp, vrf_id_t vrf_id)
{
	struct vrf *old_vrf, *vrf;

	/* remove interface from old master vrf list */
	old_vrf = vrf_lookup_by_id(ifp->vrf_id);
	if (old_vrf) {
		if (ifp->name[0] != '\0')
			IFNAME_RB_REMOVE(old_vrf, ifp);

		if (ifp->ifindex != IFINDEX_INTERNAL)
			IFINDEX_RB_REMOVE(old_vrf, ifp);
	}

	ifp->vrf_id = vrf_id;
	vrf = vrf_get(ifp->vrf_id, NULL);

	if (ifp->name[0] != '\0')
		IFNAME_RB_INSERT(vrf, ifp);

	if (ifp->ifindex != IFINDEX_INTERNAL)
		IFINDEX_RB_INSERT(vrf, ifp);

	/*
	 * HACK: Change the interface VRF in the running configuration directly,
	 * bypassing the northbound layer. This is necessary to avoid deleting
	 * the interface and readding it in the new VRF, which would have
	 * several implications.
	 */
	if (yang_module_find("frr-interface")) {
		struct lyd_node *if_dnode;

<<<<<<< HEAD
		pthread_rwlock_wrlock(&running_config->lock);
		{
			if_dnode = yang_dnode_get(
				running_config->dnode,
				"/frr-interface:lib/interface[name='%s'][vrf='%s']/vrf",
				ifp->name, old_vrf->name);
			if (if_dnode) {
				nb_running_unset_entry(if_dnode->parent);
				yang_dnode_change_leaf(if_dnode, vrf->name);
				nb_running_set_entry(if_dnode->parent, ifp);
				running_config->version++;
			}
=======
		if_dnode = yang_dnode_get(
			running_config->dnode,
			"/frr-interface:lib/interface[name='%s'][vrf='%s']/vrf",
			ifp->name, old_vrf->name);
		if (if_dnode) {
			nb_running_unset_entry(if_dnode->parent);
			yang_dnode_change_leaf(if_dnode, vrf->name);
			nb_running_set_entry(if_dnode->parent, ifp);
			running_config->version++;
>>>>>>> c0038fca
		}
	}
}


/* Delete interface structure. */
void if_delete_retain(struct interface *ifp)
{
	hook_call(if_del, ifp);
	QOBJ_UNREG(ifp);

	/* Free connected address list */
	list_delete_all_node(ifp->connected);

	/* Free connected nbr address list */
	list_delete_all_node(ifp->nbr_connected);
}

/* Delete and free interface structure. */
void if_delete(struct interface **ifp)
{
	struct interface *ptr = *ifp;
	struct vrf *vrf;

	vrf = vrf_lookup_by_id(ptr->vrf_id);
	assert(vrf);

	IFNAME_RB_REMOVE(vrf, ptr);
	if (ptr->ifindex != IFINDEX_INTERNAL)
		IFINDEX_RB_REMOVE(vrf, ptr);

	if_delete_retain(ptr);

	list_delete(&ptr->connected);
	list_delete(&ptr->nbr_connected);

	if_link_params_free(ptr);

	XFREE(MTYPE_TMP, ptr->desc);

	XFREE(MTYPE_IF, ptr);
	*ifp = NULL;
}

/* Used only internally to check within VRF only */
static struct interface *if_lookup_by_ifindex(ifindex_t ifindex,
					      vrf_id_t vrf_id)
{
	struct vrf *vrf;
	struct interface if_tmp;

	vrf = vrf_lookup_by_id(vrf_id);
	if (!vrf)
		return NULL;

	if_tmp.ifindex = ifindex;
	return RB_FIND(if_index_head, &vrf->ifaces_by_index, &if_tmp);
}

/* Interface existance check by index. */
struct interface *if_lookup_by_index(ifindex_t ifindex, vrf_id_t vrf_id)
{
	switch (vrf_get_backend()) {
	case VRF_BACKEND_UNKNOWN:
	case VRF_BACKEND_NETNS:
		return(if_lookup_by_ifindex(ifindex, vrf_id));
	case VRF_BACKEND_VRF_LITE:
		return(if_lookup_by_index_all_vrf(ifindex));
	}
	return NULL;
}

const char *ifindex2ifname(ifindex_t ifindex, vrf_id_t vrf_id)
{
	struct interface *ifp;

	return ((ifp = if_lookup_by_index(ifindex, vrf_id)) != NULL)
		       ? ifp->name
		       : "unknown";
}

ifindex_t ifname2ifindex(const char *name, vrf_id_t vrf_id)
{
	struct interface *ifp;

	return ((ifp = if_lookup_by_name(name, vrf_id)) != NULL)
		       ? ifp->ifindex
		       : IFINDEX_INTERNAL;
}

/* Interface existance check by interface name. */
struct interface *if_lookup_by_name(const char *name, vrf_id_t vrf_id)
{
	struct vrf *vrf = vrf_lookup_by_id(vrf_id);
	struct interface if_tmp;

	if (!vrf || !name
	    || strnlen(name, INTERFACE_NAMSIZ) == INTERFACE_NAMSIZ)
		return NULL;

	strlcpy(if_tmp.name, name, sizeof(if_tmp.name));
	return RB_FIND(if_name_head, &vrf->ifaces_by_name, &if_tmp);
}

struct interface *if_lookup_by_name_all_vrf(const char *name)
{
	struct vrf *vrf;
	struct interface *ifp;

	if (!name || strnlen(name, INTERFACE_NAMSIZ) == INTERFACE_NAMSIZ)
		return NULL;

	RB_FOREACH (vrf, vrf_id_head, &vrfs_by_id) {
		ifp = if_lookup_by_name(name, vrf->vrf_id);
		if (ifp)
			return ifp;
	}

	return NULL;
}

struct interface *if_lookup_by_index_all_vrf(ifindex_t ifindex)
{
	struct vrf *vrf;
	struct interface *ifp;

	if (ifindex == IFINDEX_INTERNAL)
		return NULL;

	RB_FOREACH (vrf, vrf_id_head, &vrfs_by_id) {
		ifp = if_lookup_by_ifindex(ifindex, vrf->vrf_id);
		if (ifp)
			return ifp;
	}

	return NULL;
}

/* Lookup interface by IP address. */
struct interface *if_lookup_exact_address(void *src, int family,
					  vrf_id_t vrf_id)
{
	struct vrf *vrf = vrf_lookup_by_id(vrf_id);
	struct listnode *cnode;
	struct interface *ifp;
	struct prefix *p;
	struct connected *c;

	FOR_ALL_INTERFACES (vrf, ifp) {
		for (ALL_LIST_ELEMENTS_RO(ifp->connected, cnode, c)) {
			p = c->address;

			if (p && (p->family == family)) {
				if (family == AF_INET) {
					if (IPV4_ADDR_SAME(
						    &p->u.prefix4,
						    (struct in_addr *)src))
						return ifp;
				} else if (family == AF_INET6) {
					if (IPV6_ADDR_SAME(
						    &p->u.prefix6,
						    (struct in6_addr *)src))
						return ifp;
				}
			}
		}
	}
	return NULL;
}

/* Lookup interface by IP address. */
struct connected *if_lookup_address(void *matchaddr, int family,
				    vrf_id_t vrf_id)
{
	struct vrf *vrf = vrf_lookup_by_id(vrf_id);
	struct prefix addr;
	int bestlen = 0;
	struct listnode *cnode;
	struct interface *ifp;
	struct connected *c;
	struct connected *match;

	if (family == AF_INET) {
		addr.family = AF_INET;
		addr.u.prefix4 = *((struct in_addr *)matchaddr);
		addr.prefixlen = IPV4_MAX_BITLEN;
	} else if (family == AF_INET6) {
		addr.family = AF_INET6;
		addr.u.prefix6 = *((struct in6_addr *)matchaddr);
		addr.prefixlen = IPV6_MAX_BITLEN;
	}

	match = NULL;

	FOR_ALL_INTERFACES (vrf, ifp) {
		for (ALL_LIST_ELEMENTS_RO(ifp->connected, cnode, c)) {
			if (c->address && (c->address->family == AF_INET)
			    && prefix_match(CONNECTED_PREFIX(c), &addr)
			    && (c->address->prefixlen > bestlen)) {
				bestlen = c->address->prefixlen;
				match = c;
			}
		}
	}
	return match;
}

/* Lookup interface by prefix */
struct interface *if_lookup_prefix(struct prefix *prefix, vrf_id_t vrf_id)
{
	struct vrf *vrf = vrf_lookup_by_id(vrf_id);
	struct listnode *cnode;
	struct interface *ifp;
	struct connected *c;

	FOR_ALL_INTERFACES (vrf, ifp) {
		for (ALL_LIST_ELEMENTS_RO(ifp->connected, cnode, c)) {
			if (prefix_cmp(c->address, prefix) == 0) {
				return ifp;
			}
		}
	}
	return NULL;
}

size_t if_lookup_by_hwaddr(const uint8_t *hw_addr, size_t addrsz,
			   struct interface ***result, vrf_id_t vrf_id)
{
	struct vrf *vrf = vrf_lookup_by_id(vrf_id);

	struct list *rs = list_new();
	struct interface *ifp;

	FOR_ALL_INTERFACES (vrf, ifp) {
		if (ifp->hw_addr_len == (int)addrsz
		    && !memcmp(hw_addr, ifp->hw_addr, addrsz))
			listnode_add(rs, ifp);
	}

	if (rs->count) {
		*result = XCALLOC(MTYPE_TMP,
				  sizeof(struct interface *) * rs->count);
		list_to_array(rs, (void **)*result, rs->count);
	}

	int count = rs->count;

	list_delete(&rs);

	return count;
}


/* Get interface by name if given name interface doesn't exist create
   one. */
struct interface *if_get_by_name(const char *name, vrf_id_t vrf_id)
{
	struct interface *ifp;

	switch (vrf_get_backend()) {
	case VRF_BACKEND_UNKNOWN:
	case VRF_BACKEND_NETNS:
		ifp = if_lookup_by_name(name, vrf_id);
		if (ifp)
			return ifp;
		return if_create_name(name, vrf_id);
	case VRF_BACKEND_VRF_LITE:
		ifp = if_lookup_by_name_all_vrf(name);
		if (ifp) {
			if (ifp->vrf_id == vrf_id)
				return ifp;
			/* If it came from the kernel or by way of zclient,
			 * believe it and update the ifp accordingly.
			 */
			if_update_to_new_vrf(ifp, vrf_id);
			return ifp;
		}
		return if_create_name(name, vrf_id);
	}

	return NULL;
}

struct interface *if_get_by_ifindex(ifindex_t ifindex, vrf_id_t vrf_id)
{
	struct interface *ifp;

	switch (vrf_get_backend()) {
	case VRF_BACKEND_UNKNOWN:
	case VRF_BACKEND_NETNS:
		ifp = if_lookup_by_ifindex(ifindex, vrf_id);
		if (ifp)
			return ifp;
		return if_create_ifindex(ifindex, vrf_id);
	case VRF_BACKEND_VRF_LITE:
		ifp = if_lookup_by_index_all_vrf(ifindex);
		if (ifp) {
			if (ifp->vrf_id == vrf_id)
				return ifp;
			/* If it came from the kernel or by way of zclient,
			 * believe it and update the ifp accordingly.
			 */
			if_update_to_new_vrf(ifp, vrf_id);
			return ifp;
		}
		return if_create_ifindex(ifindex, vrf_id);
	}

	return NULL;
}

void if_set_index(struct interface *ifp, ifindex_t ifindex)
{
	struct vrf *vrf;

	vrf = vrf_get(ifp->vrf_id, NULL);
	assert(vrf);

	if (ifp->ifindex == ifindex)
		return;

	if (ifp->ifindex != IFINDEX_INTERNAL)
		IFINDEX_RB_REMOVE(vrf, ifp);

	ifp->ifindex = ifindex;

	if (ifp->ifindex != IFINDEX_INTERNAL)
		IFINDEX_RB_INSERT(vrf, ifp)
}

void if_set_name(struct interface *ifp, const char *name)
{
	struct vrf *vrf;

	vrf = vrf_get(ifp->vrf_id, NULL);
	assert(vrf);

	if (if_cmp_name_func(ifp->name, name) == 0)
		return;

	if (ifp->name[0] != '\0')
		IFNAME_RB_REMOVE(vrf, ifp);

	strlcpy(ifp->name, name, sizeof(ifp->name));

	if (ifp->name[0] != '\0')
		IFNAME_RB_INSERT(vrf, ifp);
}

/* Does interface up ? */
int if_is_up(const struct interface *ifp)
{
	return ifp->flags & IFF_UP;
}

/* Is interface running? */
int if_is_running(const struct interface *ifp)
{
	return ifp->flags & IFF_RUNNING;
}

/* Is the interface operative, eg. either UP & RUNNING
   or UP & !ZEBRA_INTERFACE_LINK_DETECTION and
   if ptm checking is enabled, then ptm check has passed */
int if_is_operative(const struct interface *ifp)
{
	return ((ifp->flags & IFF_UP)
		&& (((ifp->flags & IFF_RUNNING)
		     && (ifp->ptm_status || !ifp->ptm_enable))
		    || !CHECK_FLAG(ifp->status,
				   ZEBRA_INTERFACE_LINKDETECTION)));
}

/* Is the interface operative, eg. either UP & RUNNING
   or UP & !ZEBRA_INTERFACE_LINK_DETECTION, without PTM check */
int if_is_no_ptm_operative(const struct interface *ifp)
{
	return ((ifp->flags & IFF_UP)
		&& ((ifp->flags & IFF_RUNNING)
		    || !CHECK_FLAG(ifp->status,
				   ZEBRA_INTERFACE_LINKDETECTION)));
}

/* Is this loopback interface ? */
int if_is_loopback(const struct interface *ifp)
{
	/* XXX: Do this better, eg what if IFF_WHATEVER means X on platform M
	 * but Y on platform N?
	 */
	return (ifp->flags & (IFF_LOOPBACK | IFF_NOXMIT | IFF_VIRTUAL));
}

/* Check interface is VRF */
int if_is_vrf(const struct interface *ifp)
{
	return CHECK_FLAG(ifp->status, ZEBRA_INTERFACE_VRF_LOOPBACK);
}

bool if_is_loopback_or_vrf(const struct interface *ifp)
{
	if (if_is_loopback(ifp) || if_is_vrf(ifp))
		return true;

	return false;
}

/* Does this interface support broadcast ? */
int if_is_broadcast(const struct interface *ifp)
{
	return ifp->flags & IFF_BROADCAST;
}

/* Does this interface support broadcast ? */
int if_is_pointopoint(const struct interface *ifp)
{
	return ifp->flags & IFF_POINTOPOINT;
}

/* Does this interface support multicast ? */
int if_is_multicast(const struct interface *ifp)
{
	return ifp->flags & IFF_MULTICAST;
}

/* Printout flag information into log */
const char *if_flag_dump(unsigned long flag)
{
	int separator = 0;
	static char logbuf[BUFSIZ];

#define IFF_OUT_LOG(X, STR)                                                    \
	if (flag & (X)) {                                                      \
		if (separator)                                                 \
			strlcat(logbuf, ",", sizeof(logbuf));                  \
		else                                                           \
			separator = 1;                                         \
		strlcat(logbuf, STR, sizeof(logbuf));                          \
	}

	strlcpy(logbuf, "<", BUFSIZ);
	IFF_OUT_LOG(IFF_UP, "UP");
	IFF_OUT_LOG(IFF_BROADCAST, "BROADCAST");
	IFF_OUT_LOG(IFF_DEBUG, "DEBUG");
	IFF_OUT_LOG(IFF_LOOPBACK, "LOOPBACK");
	IFF_OUT_LOG(IFF_POINTOPOINT, "POINTOPOINT");
	IFF_OUT_LOG(IFF_NOTRAILERS, "NOTRAILERS");
	IFF_OUT_LOG(IFF_RUNNING, "RUNNING");
	IFF_OUT_LOG(IFF_NOARP, "NOARP");
	IFF_OUT_LOG(IFF_PROMISC, "PROMISC");
	IFF_OUT_LOG(IFF_ALLMULTI, "ALLMULTI");
	IFF_OUT_LOG(IFF_OACTIVE, "OACTIVE");
	IFF_OUT_LOG(IFF_SIMPLEX, "SIMPLEX");
	IFF_OUT_LOG(IFF_LINK0, "LINK0");
	IFF_OUT_LOG(IFF_LINK1, "LINK1");
	IFF_OUT_LOG(IFF_LINK2, "LINK2");
	IFF_OUT_LOG(IFF_MULTICAST, "MULTICAST");
	IFF_OUT_LOG(IFF_NOXMIT, "NOXMIT");
	IFF_OUT_LOG(IFF_NORTEXCH, "NORTEXCH");
	IFF_OUT_LOG(IFF_VIRTUAL, "VIRTUAL");
	IFF_OUT_LOG(IFF_IPV4, "IPv4");
	IFF_OUT_LOG(IFF_IPV6, "IPv6");

	strlcat(logbuf, ">", sizeof(logbuf));

	return logbuf;
#undef IFF_OUT_LOG
}

/* For debugging */
static void if_dump(const struct interface *ifp)
{
	struct listnode *node;
	struct connected *c __attribute__((unused));

	for (ALL_LIST_ELEMENTS_RO(ifp->connected, node, c))
		zlog_info(
			"Interface %s vrf %u index %d metric %d mtu %d "
			"mtu6 %d %s",
			ifp->name, ifp->vrf_id, ifp->ifindex, ifp->metric,
			ifp->mtu, ifp->mtu6, if_flag_dump(ifp->flags));
}

/* Interface printing for all interface. */
void if_dump_all(void)
{
	struct vrf *vrf;
	void *ifp;

	RB_FOREACH (vrf, vrf_id_head, &vrfs_by_id)
		FOR_ALL_INTERFACES (vrf, ifp)
			if_dump(ifp);
}

#ifdef SUNOS_5
/* Need to handle upgrade from SUNWzebra to Quagga. SUNWzebra created
 * a seperate struct interface for each logical interface, so config
 * file may be full of 'interface fooX:Y'. Solaris however does not
 * expose logical interfaces via PF_ROUTE, so trying to track logical
 * interfaces can be fruitless, for that reason Quagga only tracks
 * the primary IP interface.
 *
 * We try accomodate SUNWzebra by:
 * - looking up the interface name, to see whether it exists, if so
 *   its useable
 *   - for protocol daemons, this could only because zebra told us of
 *     the interface
 *   - for zebra, only because it learnt from kernel
 * - if not:
 *   - search the name to see if it contains a sub-ipif / logical interface
 *     seperator, the ':' char. If it does:
 *     - text up to that char must be the primary name - get that name.
 *     if not:
 *     - no idea, just get the name in its entirety.
 */
static struct interface *if_sunwzebra_get(const char *name, vrf_id_t vrf_id)
{
	struct interface *ifp;
	char *cp;

	if ((ifp = if_lookup_by_name(name, vrf_id)) != NULL)
		return ifp;

	/* hunt the primary interface name... */
	cp = strchr(name, ':');
	if (cp)
		*cp = '\0';

	return if_get_by_name(name, vrf_id);
}
#endif /* SUNOS_5 */

#if 0
/* For debug purpose. */
DEFUN (show_address,
       show_address_cmd,
       "show address [vrf NAME]",
       SHOW_STR
       "address\n"
       VRF_CMD_HELP_STR)
{
  int idx_vrf = 3;
  struct listnode *node;
  struct interface *ifp;
  struct connected *ifc;
  struct prefix *p;
  vrf_id_t vrf_id = VRF_DEFAULT;

  if (argc > 2)
    VRF_GET_ID (vrf_id, argv[idx_vrf]->arg);

  FOR_ALL_INTERFACES (vrf, ifp)
    {
      for (ALL_LIST_ELEMENTS_RO (ifp->connected, node, ifc))
	{
	  p = ifc->address;

	  if (p->family == AF_INET)
	    vty_out (vty, "%s/%d\n", inet_ntoa (p->u.prefix4), p->prefixlen);
	}
    }
  return CMD_SUCCESS;
}

DEFUN (show_address_vrf_all,
       show_address_vrf_all_cmd,
       "show address vrf all",
       SHOW_STR
       "address\n"
       VRF_ALL_CMD_HELP_STR)
{
  struct vrf *vrf;
  struct listnode *node;
  struct interface *ifp;
  struct connected *ifc;
  struct prefix *p;

  RB_FOREACH (vrf, vrf_name_head, &vrfs_by_name)
    {
      if (RB_EMPTY (if_name_head, &vrf->ifaces_by_name))
        continue;

      vty_out (vty, "\nVRF %u\n\n", vrf->vrf_id);

      FOR_ALL_INTERFACES (vrf, ifp)
        {
          for (ALL_LIST_ELEMENTS_RO (ifp->connected, node, ifc))
            {
              p = ifc->address;

              if (p->family == AF_INET)
                vty_out (vty, "%s/%d\n", inet_ntoa (p->u.prefix4), p->prefixlen);
            }
        }
    }
  return CMD_SUCCESS;
}
#endif

/* Allocate connected structure. */
struct connected *connected_new(void)
{
	return XCALLOC(MTYPE_CONNECTED, sizeof(struct connected));
}

/* Allocate nbr connected structure. */
struct nbr_connected *nbr_connected_new(void)
{
	return XCALLOC(MTYPE_NBR_CONNECTED, sizeof(struct nbr_connected));
}

/* Free connected structure. */
void connected_free(struct connected **connected)
{
	struct connected *ptr = *connected;

	if (ptr->address)
		prefix_free(&ptr->address);

	if (ptr->destination)
		prefix_free(&ptr->destination);

	XFREE(MTYPE_CONNECTED_LABEL, ptr->label);

	XFREE(MTYPE_CONNECTED, ptr);
	*connected = NULL;
}

/* Free nbr connected structure. */
void nbr_connected_free(struct nbr_connected *connected)
{
	if (connected->address)
		prefix_free(&connected->address);

	XFREE(MTYPE_NBR_CONNECTED, connected);
}

/* If same interface nbr address already exists... */
struct nbr_connected *nbr_connected_check(struct interface *ifp,
					  struct prefix *p)
{
	struct nbr_connected *ifc;
	struct listnode *node;

	for (ALL_LIST_ELEMENTS_RO(ifp->nbr_connected, node, ifc))
		if (prefix_same(ifc->address, p))
			return ifc;

	return NULL;
}

/* Print if_addr structure. */
static void __attribute__((unused))
connected_log(struct connected *connected, char *str)
{
	struct prefix *p;
	struct interface *ifp;
	char logbuf[BUFSIZ];
	char buf[BUFSIZ];

	ifp = connected->ifp;
	p = connected->address;

	snprintf(logbuf, BUFSIZ, "%s interface %s vrf %u %s %s/%d ", str,
		 ifp->name, ifp->vrf_id, prefix_family_str(p),
		 inet_ntop(p->family, &p->u.prefix, buf, BUFSIZ), p->prefixlen);

	p = connected->destination;
	if (p) {
		strncat(logbuf, inet_ntop(p->family, &p->u.prefix, buf, BUFSIZ),
			BUFSIZ - strlen(logbuf));
	}
	zlog_info("%s", logbuf);
}

/* Print if_addr structure. */
static void __attribute__((unused))
nbr_connected_log(struct nbr_connected *connected, char *str)
{
	struct prefix *p;
	struct interface *ifp;
	char logbuf[BUFSIZ];
	char buf[BUFSIZ];

	ifp = connected->ifp;
	p = connected->address;

	snprintf(logbuf, BUFSIZ, "%s interface %s %s %s/%d ", str, ifp->name,
		 prefix_family_str(p),
		 inet_ntop(p->family, &p->u.prefix, buf, BUFSIZ), p->prefixlen);

	zlog_info("%s", logbuf);
}

/* If two connected address has same prefix return 1. */
static int connected_same_prefix(struct prefix *p1, struct prefix *p2)
{
	if (p1->family == p2->family) {
		if (p1->family == AF_INET
		    && IPV4_ADDR_SAME(&p1->u.prefix4, &p2->u.prefix4))
			return 1;
		if (p1->family == AF_INET6
		    && IPV6_ADDR_SAME(&p1->u.prefix6, &p2->u.prefix6))
			return 1;
	}
	return 0;
}

/* count the number of connected addresses that are in the given family */
unsigned int connected_count_by_family(struct interface *ifp, int family)
{
	struct listnode *cnode;
	struct connected *connected;
	unsigned int cnt = 0;

	for (ALL_LIST_ELEMENTS_RO(ifp->connected, cnode, connected))
		if (connected->address->family == family)
			cnt++;

	return cnt;
}

struct connected *connected_lookup_prefix_exact(struct interface *ifp,
						struct prefix *p)
{
	struct listnode *node;
	struct listnode *next;
	struct connected *ifc;

	for (node = listhead(ifp->connected); node; node = next) {
		ifc = listgetdata(node);
		next = node->next;

		if (connected_same_prefix(ifc->address, p))
			return ifc;
	}
	return NULL;
}

struct connected *connected_delete_by_prefix(struct interface *ifp,
					     struct prefix *p)
{
	struct listnode *node;
	struct listnode *next;
	struct connected *ifc;

	/* In case of same prefix come, replace it with new one. */
	for (node = listhead(ifp->connected); node; node = next) {
		ifc = listgetdata(node);
		next = node->next;

		if (connected_same_prefix(ifc->address, p)) {
			listnode_delete(ifp->connected, ifc);
			return ifc;
		}
	}
	return NULL;
}

/* Find the address on our side that will be used when packets
   are sent to dst. */
struct connected *connected_lookup_prefix(struct interface *ifp,
					  struct prefix *addr)
{
	struct listnode *cnode;
	struct connected *c;
	struct connected *match;

	match = NULL;

	for (ALL_LIST_ELEMENTS_RO(ifp->connected, cnode, c)) {
		if (c->address && (c->address->family == addr->family)
		    && prefix_match(CONNECTED_PREFIX(c), addr)
		    && (!match
			|| (c->address->prefixlen > match->address->prefixlen)))
			match = c;
	}
	return match;
}

struct connected *connected_add_by_prefix(struct interface *ifp,
					  struct prefix *p,
					  struct prefix *destination)
{
	struct connected *ifc;

	/* Allocate new connected address. */
	ifc = connected_new();
	ifc->ifp = ifp;

	/* Fetch interface address */
	ifc->address = prefix_new();
	memcpy(ifc->address, p, sizeof(struct prefix));

	/* Fetch dest address */
	if (destination) {
		ifc->destination = prefix_new();
		memcpy(ifc->destination, destination, sizeof(struct prefix));
	}

	/* Add connected address to the interface. */
	listnode_add(ifp->connected, ifc);
	return ifc;
}

struct connected *connected_get_linklocal(struct interface *ifp)
{
	struct listnode *n;
	struct connected *c = NULL;

	for (ALL_LIST_ELEMENTS_RO(ifp->connected, n, c)) {
		if (c->address->family == AF_INET6
		    && IN6_IS_ADDR_LINKLOCAL(&c->address->u.prefix6))
			break;
	}
	return c;
}

#if 0  /* this route_table of struct connected's is unused                     \
	* however, it would be good to use a route_table rather than           \
	* a list..                                                             \
	*/
/* Interface looking up by interface's address. */
/* Interface's IPv4 address reverse lookup table. */
struct route_table *ifaddr_ipv4_table;
/* struct route_table *ifaddr_ipv6_table; */

static void
ifaddr_ipv4_add (struct in_addr *ifaddr, struct interface *ifp)
{
  struct route_node *rn;
  struct prefix_ipv4 p;

  p.family = AF_INET;
  p.prefixlen = IPV4_MAX_PREFIXLEN;
  p.prefix = *ifaddr;

  rn = route_node_get (ifaddr_ipv4_table, (struct prefix *) &p);
  if (rn)
    {
      route_unlock_node (rn);
      zlog_info ("ifaddr_ipv4_add(): address %s is already added",
		 inet_ntoa (*ifaddr));
      return;
    }
  rn->info = ifp;
}

static void
ifaddr_ipv4_delete (struct in_addr *ifaddr, struct interface *ifp)
{
  struct route_node *rn;
  struct prefix_ipv4 p;

  p.family = AF_INET;
  p.prefixlen = IPV4_MAX_PREFIXLEN;
  p.prefix = *ifaddr;

  rn = route_node_lookup (ifaddr_ipv4_table, (struct prefix *) &p);
  if (! rn)
    {
      zlog_info ("ifaddr_ipv4_delete(): can't find address %s",
		 inet_ntoa (*ifaddr));
      return;
    }
  rn->info = NULL;
  route_unlock_node (rn);
  route_unlock_node (rn);
}

/* Lookup interface by interface's IP address or interface index. */
static struct interface *
ifaddr_ipv4_lookup (struct in_addr *addr, ifindex_t ifindex)
{
  struct prefix_ipv4 p;
  struct route_node *rn;
  struct interface *ifp;

  if (addr)
    {
      p.family = AF_INET;
      p.prefixlen = IPV4_MAX_PREFIXLEN;
      p.prefix = *addr;

      rn = route_node_lookup (ifaddr_ipv4_table, (struct prefix *) &p);
      if (! rn)
	return NULL;

      ifp = rn->info;
      route_unlock_node (rn);
      return ifp;
    }
  else
    return if_lookup_by_index(ifindex, VRF_DEFAULT);
}
#endif /* ifaddr_ipv4_table */

void if_terminate(struct vrf *vrf)
{
	struct interface *ifp;

	while (!RB_EMPTY(if_name_head, &vrf->ifaces_by_name)) {
		ifp = RB_ROOT(if_name_head, &vrf->ifaces_by_name);

		if (ifp->node) {
			ifp->node->info = NULL;
			route_unlock_node(ifp->node);
		}
		if_delete(&ifp);
	}
}

const char *if_link_type_str(enum zebra_link_type llt)
{
	switch (llt) {
#define llts(T,S) case (T): return (S)
		llts(ZEBRA_LLT_UNKNOWN, "Unknown");
		llts(ZEBRA_LLT_ETHER, "Ethernet");
		llts(ZEBRA_LLT_EETHER, "Experimental Ethernet");
		llts(ZEBRA_LLT_AX25, "AX.25 Level 2");
		llts(ZEBRA_LLT_PRONET, "PROnet token ring");
		llts(ZEBRA_LLT_IEEE802, "IEEE 802.2 Ethernet/TR/TB");
		llts(ZEBRA_LLT_ARCNET, "ARCnet");
		llts(ZEBRA_LLT_APPLETLK, "AppleTalk");
		llts(ZEBRA_LLT_DLCI, "Frame Relay DLCI");
		llts(ZEBRA_LLT_ATM, "ATM");
		llts(ZEBRA_LLT_METRICOM, "Metricom STRIP");
		llts(ZEBRA_LLT_IEEE1394, "IEEE 1394 IPv4");
		llts(ZEBRA_LLT_EUI64, "EUI-64");
		llts(ZEBRA_LLT_INFINIBAND, "InfiniBand");
		llts(ZEBRA_LLT_SLIP, "SLIP");
		llts(ZEBRA_LLT_CSLIP, "Compressed SLIP");
		llts(ZEBRA_LLT_SLIP6, "SLIPv6");
		llts(ZEBRA_LLT_CSLIP6, "Compressed SLIPv6");
		llts(ZEBRA_LLT_ROSE, "ROSE packet radio");
		llts(ZEBRA_LLT_X25, "CCITT X.25");
		llts(ZEBRA_LLT_PPP, "PPP");
		llts(ZEBRA_LLT_CHDLC, "Cisco HDLC");
		llts(ZEBRA_LLT_RAWHDLC, "Raw HDLC");
		llts(ZEBRA_LLT_LAPB, "LAPB");
		llts(ZEBRA_LLT_IPIP, "IPIP Tunnel");
		llts(ZEBRA_LLT_IPIP6, "IPIP6 Tunnel");
		llts(ZEBRA_LLT_FRAD, "FRAD");
		llts(ZEBRA_LLT_SKIP, "SKIP vif");
		llts(ZEBRA_LLT_LOOPBACK, "Loopback");
		llts(ZEBRA_LLT_LOCALTLK, "Localtalk");
		llts(ZEBRA_LLT_FDDI, "FDDI");
		llts(ZEBRA_LLT_SIT, "IPv6-in-IPv4 SIT");
		llts(ZEBRA_LLT_IPDDP, "IP-in-DDP tunnel");
		llts(ZEBRA_LLT_IPGRE, "GRE over IP");
		llts(ZEBRA_LLT_PIMREG, "PIMSM registration");
		llts(ZEBRA_LLT_HIPPI, "HiPPI");
		llts(ZEBRA_LLT_IRDA, "IrDA");
		llts(ZEBRA_LLT_FCPP, "Fibre-Channel PtP");
		llts(ZEBRA_LLT_FCAL, "Fibre-Channel Arbitrated Loop");
		llts(ZEBRA_LLT_FCPL, "Fibre-Channel Public Loop");
		llts(ZEBRA_LLT_FCFABRIC, "Fibre-Channel Fabric");
		llts(ZEBRA_LLT_IEEE802_TR, "IEEE 802.2 Token Ring");
		llts(ZEBRA_LLT_IEEE80211, "IEEE 802.11");
		llts(ZEBRA_LLT_IEEE80211_RADIOTAP, "IEEE 802.11 Radiotap");
		llts(ZEBRA_LLT_IEEE802154, "IEEE 802.15.4");
		llts(ZEBRA_LLT_IEEE802154_PHY, "IEEE 802.15.4 Phy");
	default:
		flog_err(EC_LIB_DEVELOPMENT, "Unknown value %d", llt);
		return "Unknown type!";
#undef llts
	}
	return NULL;
}

struct if_link_params *if_link_params_get(struct interface *ifp)
{
	int i;

	if (ifp->link_params != NULL)
		return ifp->link_params;

	struct if_link_params *iflp =
		XCALLOC(MTYPE_IF_LINK_PARAMS, sizeof(struct if_link_params));
	if (iflp == NULL)
		return NULL;

	/* Set TE metric equal to standard metric */
	iflp->te_metric = ifp->metric;

	/* Compute default bandwidth based on interface */
	iflp->default_bw =
		((ifp->bandwidth ? ifp->bandwidth : DEFAULT_BANDWIDTH)
		 * TE_KILO_BIT / TE_BYTE);

	/* Set Max, Reservable and Unreserved Bandwidth */
	iflp->max_bw = iflp->default_bw;
	iflp->max_rsv_bw = iflp->default_bw;
	for (i = 0; i < MAX_CLASS_TYPE; i++)
		iflp->unrsv_bw[i] = iflp->default_bw;

	/* Update Link parameters status */
	iflp->lp_status =
		LP_TE_METRIC | LP_MAX_BW | LP_MAX_RSV_BW | LP_UNRSV_BW;

	/* Finally attach newly created Link Parameters */
	ifp->link_params = iflp;

	return iflp;
}

void if_link_params_free(struct interface *ifp)
{
	if (ifp->link_params == NULL)
		return;
	XFREE(MTYPE_IF_LINK_PARAMS, ifp->link_params);
	ifp->link_params = NULL;
}

/* ----------- CLI commands ----------- */

/*
 * XPath: /frr-interface:lib/interface
 */
DEFPY_NOSH (interface,
       interface_cmd,
       "interface IFNAME [vrf NAME$vrf_name]",
       "Select an interface to configure\n"
       "Interface's name\n"
       VRF_CMD_HELP_STR)
{
	char xpath_list[XPATH_MAXLEN];
	vrf_id_t vrf_id;
	struct interface *ifp;
	int ret;

	if (!vrf_name)
		vrf_name = VRF_DEFAULT_NAME;

	/*
	 * This command requires special handling to maintain backward
	 * compatibility. If a VRF name is not specified, it means we're willing
	 * to accept any interface with the given name on any VRF. If no
	 * interface is found, then a new one should be created on the default
	 * VRF.
	 */
	VRF_GET_ID(vrf_id, vrf_name, false);
	ifp = if_lookup_by_name_all_vrf(ifname);
	if (ifp && ifp->vrf_id != vrf_id) {
		struct vrf *vrf;

		/*
		 * Special case 1: a VRF name was specified, but the found
		 * interface is associated to different VRF. Reject the command.
		 */
		if (vrf_id != VRF_DEFAULT) {
			vty_out(vty, "%% interface %s not in %s vrf\n", ifname,
				vrf_name);
			return CMD_WARNING_CONFIG_FAILED;
		}

		/*
		 * Special case 2: a VRF name was *not* specified, and the found
		 * interface is associated to a VRF other than the default one.
		 * Update vrf_id and vrf_name to account for that.
		 */
		vrf = vrf_lookup_by_id(ifp->vrf_id);
		assert(vrf);
		vrf_id = ifp->vrf_id;
		vrf_name = vrf->name;
	}

	snprintf(xpath_list, sizeof(xpath_list),
		 "/frr-interface:lib/interface[name='%s'][vrf='%s']", ifname,
		 vrf_name);

	nb_cli_enqueue_change(vty, ".", NB_OP_CREATE, NULL);
	ret = nb_cli_apply_changes(vty, xpath_list);
	if (ret == CMD_SUCCESS) {
		VTY_PUSH_XPATH(INTERFACE_NODE, xpath_list);

		/*
		 * For backward compatibility with old commands we still need
		 * to use the qobj infrastructure. This can be removed once
		 * all interface-level commands are converted to the new
		 * northbound model.
		 */
		ifp = if_lookup_by_name(ifname, vrf_id);
		if (ifp)
			VTY_PUSH_CONTEXT(INTERFACE_NODE, ifp);
	}

	return ret;
}

DEFPY (no_interface,
       no_interface_cmd,
       "no interface IFNAME [vrf NAME$vrf_name]",
       NO_STR
       "Delete a pseudo interface's configuration\n"
       "Interface's name\n"
       VRF_CMD_HELP_STR)
{
	if (!vrf_name)
		vrf_name = VRF_DEFAULT_NAME;

	nb_cli_enqueue_change(vty, ".", NB_OP_DESTROY, NULL);

	return nb_cli_apply_changes(
		vty, "/frr-interface:lib/interface[name='%s'][vrf='%s']",
		ifname, vrf_name);
}

static void cli_show_interface(struct vty *vty, struct lyd_node *dnode,
			bool show_defaults)
{
	const char *vrf;

	vrf = yang_dnode_get_string(dnode, "./vrf");

	vty_out(vty, "!\n");
	vty_out(vty, "interface %s", yang_dnode_get_string(dnode, "./name"));
	if (!strmatch(vrf, VRF_DEFAULT_NAME))
		vty_out(vty, " vrf %s", vrf);
	vty_out(vty, "\n");
}

/*
 * XPath: /frr-interface:lib/interface/description
 */
DEFPY (interface_desc,
       interface_desc_cmd,
       "description LINE...",
       "Interface specific description\n"
       "Characters describing this interface\n")
{
	char *desc;
	int ret;

	desc = argv_concat(argv, argc, 1);
	nb_cli_enqueue_change(vty, "./description", NB_OP_MODIFY, desc);
	ret = nb_cli_apply_changes(vty, NULL);
	XFREE(MTYPE_TMP, desc);

	return ret;
}

DEFPY  (no_interface_desc,
	no_interface_desc_cmd,
	"no description",
	NO_STR
	"Interface specific description\n")
{
	nb_cli_enqueue_change(vty, "./description", NB_OP_DESTROY, NULL);

	return nb_cli_apply_changes(vty, NULL);
}

static void cli_show_interface_desc(struct vty *vty, struct lyd_node *dnode,
			     bool show_defaults)
{
	vty_out(vty, " description %s\n", yang_dnode_get_string(dnode, NULL));
}

/* Interface autocomplete. */
static void if_autocomplete(vector comps, struct cmd_token *token)
{
	struct interface *ifp;
	struct vrf *vrf;

	RB_FOREACH (vrf, vrf_name_head, &vrfs_by_name) {
		FOR_ALL_INTERFACES (vrf, ifp) {
			vector_set(comps, XSTRDUP(MTYPE_COMPLETION, ifp->name));
		}
	}
}

static const struct cmd_variable_handler if_var_handlers[] = {
	{/* "interface NAME" */
	 .varname = "interface",
	 .completions = if_autocomplete},
	{.tokenname = "IFNAME", .completions = if_autocomplete},
	{.tokenname = "INTERFACE", .completions = if_autocomplete},
	{.completions = NULL}};

void if_cmd_init(void)
{
	cmd_variable_handler_register(if_var_handlers);

	install_element(CONFIG_NODE, &interface_cmd);
	install_element(CONFIG_NODE, &no_interface_cmd);

	install_default(INTERFACE_NODE);
	install_element(INTERFACE_NODE, &interface_desc_cmd);
	install_element(INTERFACE_NODE, &no_interface_desc_cmd);
}

void if_zapi_callbacks(int (*create)(struct interface *ifp),
		       int (*up)(struct interface *ifp),
		       int (*down)(struct interface *ifp),
		       int (*destroy)(struct interface *ifp))
{
	ifp_master.create_hook = create;
	ifp_master.up_hook = up;
	ifp_master.down_hook = down;
	ifp_master.destroy_hook = destroy;
}

/* ------- Northbound callbacks ------- */

/*
 * XPath: /frr-interface:lib/interface
 */
static int lib_interface_create(enum nb_event event,
				const struct lyd_node *dnode,
				union nb_resource *resource)
{
	const char *ifname;
	const char *vrfname;
	struct vrf *vrf;
	struct interface *ifp;

	ifname = yang_dnode_get_string(dnode, "./name");
	vrfname = yang_dnode_get_string(dnode, "./vrf");

	switch (event) {
	case NB_EV_VALIDATE:
		vrf = vrf_lookup_by_name(vrfname);
		if (!vrf) {
			zlog_warn("%s: VRF %s doesn't exist", __func__,
				  vrfname);
			return NB_ERR_VALIDATION;
		}
		if (vrf->vrf_id == VRF_UNKNOWN) {
			zlog_warn("%s: VRF %s is not active", __func__,
				  vrf->name);
			return NB_ERR_VALIDATION;
		}

		/* if VRF is netns or not yet known - init for instance
		 * then assumption is that passed config is exact
		 * then the user intent was not to use an other iface
		 */
		if (vrf_get_backend() == VRF_BACKEND_VRF_LITE) {
			ifp = if_lookup_by_name_all_vrf(ifname);
			if (ifp && ifp->vrf_id != vrf->vrf_id) {
				zlog_warn(
					"%s: interface %s already exists in another VRF",
					__func__, ifp->name);
				return NB_ERR_VALIDATION;
			}
		}
		break;
	case NB_EV_PREPARE:
	case NB_EV_ABORT:
		break;
	case NB_EV_APPLY:
		vrf = vrf_lookup_by_name(vrfname);
		assert(vrf);
#ifdef SUNOS_5
		ifp = if_sunwzebra_get(ifname, vrf->vrf_id);
#else
		ifp = if_get_by_name(ifname, vrf->vrf_id);
#endif /* SUNOS_5 */

		ifp->configured = true;
		nb_running_set_entry(dnode, ifp);
		break;
	}

	return NB_OK;
}

static int lib_interface_destroy(enum nb_event event,
				 const struct lyd_node *dnode)
{
	struct interface *ifp;


	switch (event) {
	case NB_EV_VALIDATE:
		ifp = nb_running_get_entry(dnode, NULL, true);
		if (CHECK_FLAG(ifp->status, ZEBRA_INTERFACE_ACTIVE)) {
			zlog_warn("%s: only inactive interfaces can be deleted",
				  __func__);
			return NB_ERR_VALIDATION;
		}
		break;
	case NB_EV_PREPARE:
	case NB_EV_ABORT:
		break;
	case NB_EV_APPLY:
		ifp = nb_running_unset_entry(dnode);

		ifp->configured = false;
		if_delete(&ifp);
		break;
	}

	return NB_OK;
}

/*
 * XPath: /frr-interface:lib/interface
 */
static const void *lib_interface_get_next(const void *parent_list_entry,
					  const void *list_entry)
{
	struct vrf *vrf;
	struct interface *pif = (struct interface *)list_entry;

	if (list_entry == NULL) {
		vrf = RB_MIN(vrf_name_head, &vrfs_by_name);
		assert(vrf);
		pif = RB_MIN(if_name_head, &vrf->ifaces_by_name);
	} else {
		vrf = vrf_lookup_by_id(pif->vrf_id);
		pif = RB_NEXT(if_name_head, pif);
		/* if no more interfaces, switch to next vrf */
		while (pif == NULL) {
			vrf = RB_NEXT(vrf_name_head, vrf);
			if (!vrf)
				return NULL;
			pif = RB_MIN(if_name_head, &vrf->ifaces_by_name);
		}
	}

	return pif;
}

static int lib_interface_get_keys(const void *list_entry,
				  struct yang_list_keys *keys)
{
	const struct interface *ifp = list_entry;

	struct vrf *vrf = vrf_lookup_by_id(ifp->vrf_id);

	assert(vrf);

	keys->num = 2;
	strlcpy(keys->key[0], ifp->name, sizeof(keys->key[0]));
	strlcpy(keys->key[1], vrf->name, sizeof(keys->key[1]));

	return NB_OK;
}

static const void *lib_interface_lookup_entry(const void *parent_list_entry,
					      const struct yang_list_keys *keys)
{
	const char *ifname = keys->key[0];
	const char *vrfname = keys->key[1];
	struct vrf *vrf = vrf_lookup_by_name(vrfname);

	return vrf ? if_lookup_by_name(ifname, vrf->vrf_id) : NULL;
}

/*
 * XPath: /frr-interface:lib/interface/description
 */
static int lib_interface_description_modify(enum nb_event event,
					    const struct lyd_node *dnode,
					    union nb_resource *resource)
{
	struct interface *ifp;
	const char *description;

	if (event != NB_EV_APPLY)
		return NB_OK;

	ifp = nb_running_get_entry(dnode, NULL, true);
	XFREE(MTYPE_TMP, ifp->desc);
	description = yang_dnode_get_string(dnode, NULL);
	ifp->desc = XSTRDUP(MTYPE_TMP, description);

	return NB_OK;
}

static int lib_interface_description_destroy(enum nb_event event,
					     const struct lyd_node *dnode)
{
	struct interface *ifp;

	if (event != NB_EV_APPLY)
		return NB_OK;

	ifp = nb_running_get_entry(dnode, NULL, true);
	XFREE(MTYPE_TMP, ifp->desc);

	return NB_OK;
}

/* clang-format off */

#if defined(__GNUC__) && ((__GNUC__ - 0) < 5) && !defined(__clang__)
/* gcc versions before 5.x miscalculate the size for structs with variable
 * length arrays (they just count it as size 0)
 */
struct frr_yang_module_info_size3 {
	/* YANG module name. */
	const char *name;

	/* Northbound callbacks. */
	const struct {
		/* Data path of this YANG node. */
		const char *xpath;

		/* Callbacks implemented for this node. */
		struct nb_callbacks cbs;

		/* Priority - lower priorities are processed first. */
		uint32_t priority;
	} nodes[3];
};

const struct frr_yang_module_info_size3 frr_interface_info_size3 asm("frr_interface_info") = {
#else
const struct frr_yang_module_info frr_interface_info = {
#endif
	.name = "frr-interface",
	.nodes = {
		{
			.xpath = "/frr-interface:lib/interface",
			.cbs = {
				.create = lib_interface_create,
				.destroy = lib_interface_destroy,
				.cli_show = cli_show_interface,
				.get_next = lib_interface_get_next,
				.get_keys = lib_interface_get_keys,
				.lookup_entry = lib_interface_lookup_entry,
			},
		},
		{
			.xpath = "/frr-interface:lib/interface/description",
			.cbs = {
				.modify = lib_interface_description_modify,
				.destroy = lib_interface_description_destroy,
				.cli_show = cli_show_interface_desc,
			},
		},
		{
			.xpath = NULL,
		},
	}
};<|MERGE_RESOLUTION|>--- conflicted
+++ resolved
@@ -143,8 +143,6 @@
 		return 1;
 	else
 		return -1;
-<<<<<<< HEAD
-=======
 }
 
 static void ifp_connected_free(void *arg)
@@ -152,7 +150,6 @@
 	struct connected *c = arg;
 
 	connected_free(&c);
->>>>>>> c0038fca
 }
 
 /* Create new interface structure. */
@@ -265,20 +262,6 @@
 	if (yang_module_find("frr-interface")) {
 		struct lyd_node *if_dnode;
 
-<<<<<<< HEAD
-		pthread_rwlock_wrlock(&running_config->lock);
-		{
-			if_dnode = yang_dnode_get(
-				running_config->dnode,
-				"/frr-interface:lib/interface[name='%s'][vrf='%s']/vrf",
-				ifp->name, old_vrf->name);
-			if (if_dnode) {
-				nb_running_unset_entry(if_dnode->parent);
-				yang_dnode_change_leaf(if_dnode, vrf->name);
-				nb_running_set_entry(if_dnode->parent, ifp);
-				running_config->version++;
-			}
-=======
 		if_dnode = yang_dnode_get(
 			running_config->dnode,
 			"/frr-interface:lib/interface[name='%s'][vrf='%s']/vrf",
@@ -288,7 +271,6 @@
 			yang_dnode_change_leaf(if_dnode, vrf->name);
 			nb_running_set_entry(if_dnode->parent, ifp);
 			running_config->version++;
->>>>>>> c0038fca
 		}
 	}
 }
