--- conflicted
+++ resolved
@@ -1868,41 +1868,6 @@
 			rem_lifetime = lsp->hdr.rem_lifetime;
 			lsp_set_time(lsp);
 
-<<<<<<< HEAD
-				if (lsp->age_out == 0) {
-					zlog_debug(
-						"ISIS-Upd (%s): L%u LSP %s seq "
-						"0x%08" PRIx32 " aged out",
-						area->area_tag, lsp->level,
-						rawlspid_print(lsp->hdr.lsp_id),
-						lsp->hdr.seqno);
-
-					/* if we're aging out fragment 0,
-					 * lsp_destroy() below will delete all
-					 * other fragments too, so we need to
-					 * skip over those
-					 */
-					while (!LSP_FRAGMENT(lsp->hdr.lsp_id)
-							&& dnode_next) {
-						struct isis_lsp *nextlsp;
-
-						nextlsp = dnode_get(dnode_next);
-						if (memcmp(nextlsp->hdr.lsp_id,
-							   lsp->hdr.lsp_id,
-							   ISIS_SYS_ID_LEN + 1))
-							break;
-
-						dnode_next = dict_next(
-							area->lspdb[level],
-							dnode_next);
-					}
-
-					lsp_destroy(lsp);
-					lsp = NULL;
-					dict_delete_free(area->lspdb[level],
-							 dnode);
-				}
-=======
 			/*
 			 * Schedule may run spf which should be done
 			 * only after
@@ -1921,7 +1886,6 @@
 				 * FIXME */
 				isis_spf_schedule(lsp->area, lsp->level);
 			}
->>>>>>> 23db048e
 
 			if (lsp->age_out == 0) {
 				zlog_debug(
