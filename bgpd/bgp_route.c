--- conflicted
+++ resolved
@@ -8917,31 +8917,16 @@
 DEFUN (show_ip_bgp,
        show_ip_bgp_cmd,
        "show [ip] bgp [<view|vrf> VIEWVRFNAME] ["BGP_AFI_CMD_STR" ["BGP_SAFI_WITH_LABEL_CMD_STR"]]\
-<<<<<<< HEAD
-          [<\
-             cidr-only\
-             |dampening <flap-statistics|dampened-paths|parameters>\
-             |route-map WORD\
-             |prefix-list WORD\
-             |filter-list WORD\
-             |statistics\
-             |community [<AA:NN|local-AS|no-advertise|no-export|graceful-shutdown> [exact-match]]\
-             |community-list <(1-500)|WORD> [exact-match]\
-             |A.B.C.D/M longer-prefixes\
-             |X:X::X:X/M longer-prefixes>\
-          ] [json]",
-=======
           <dampening <parameters>\
            |route-map WORD\
            |prefix-list WORD\
            |filter-list WORD\
            |statistics\
-           |community <AA:NN|local-AS|no-advertise|no-export> [exact-match]\
+           |community <AA:NN|local-AS|no-advertise|no-export|graceful-shutdown> [exact-match]\
            |community-list <(1-500)|WORD> [exact-match]\
            |A.B.C.D/M longer-prefixes\
            |X:X::X:X/M longer-prefixes\
 	  >",
->>>>>>> 3df31ebb
        SHOW_STR
        IP_STR
        BGP_STR
