--- conflicted
+++ resolved
@@ -108,13 +108,7 @@
 
 extern int
 argv_find_and_parse_vpnvx(struct cmd_token **argv, int argc, int *index, afi_t *afi);
-<<<<<<< HEAD
 extern int bgp_show_mpls_vpn (struct vty *vty, afi_t afi, struct prefix_rd *prd,
                               enum bgp_show_type type, void *output_arg, int tags, u_char use_json);
 
-=======
-extern int
-bgp_show_mpls_vpn (struct vty *vty, afi_t afi, struct prefix_rd *prd,
-		   enum bgp_show_type type, void *output_arg, int tags, u_char use_json);
->>>>>>> 1c404af8
 #endif /* _QUAGGA_BGP_MPLSVPN_H */