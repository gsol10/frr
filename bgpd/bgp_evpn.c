/* Ethernet-VPN Packet and vty Processing File
 * Copyright (C) 2016 6WIND
 * Copyright (C) 2017 Cumulus Networks, Inc.
 *
 * This file is part of FRR.
 *
 * FRRouting is free software; you can redistribute it and/or modify it
 * under the terms of the GNU General Public License as published by the
 * Free Software Foundation; either version 2, or (at your option) any
 * later version.
 *
 * FRRouting is distributed in the hope that it will be useful, but
 * WITHOUT ANY WARRANTY; without even the implied warranty of
 * MERCHANTABILITY or FITNESS FOR A PARTICULAR PURPOSE.  See the GNU
 * General Public License for more details.
 *
 * You should have received a copy of the GNU General Public License along
 * with this program; see the file COPYING; if not, write to the Free Software
 * Foundation, Inc., 51 Franklin St, Fifth Floor, Boston, MA 02110-1301 USA
 */

#include <zebra.h>

#include "command.h"
#include "filter.h"
#include "prefix.h"
#include "log.h"
#include "memory.h"
#include "stream.h"
#include "hash.h"
#include "jhash.h"
#include "bitfield.h"
#include "zclient.h"

#include "bgpd/bgp_attr_evpn.h"
#include "bgpd/bgpd.h"
#include "bgpd/bgp_table.h"
#include "bgpd/bgp_route.h"
#include "bgpd/bgp_attr.h"
#include "bgpd/bgp_mplsvpn.h"
#include "bgpd/bgp_label.h"
#include "bgpd/bgp_evpn.h"
#include "bgpd/bgp_evpn_private.h"
#include "bgpd/bgp_ecommunity.h"
#include "bgpd/bgp_encap_types.h"
#include "bgpd/bgp_debug.h"
#include "bgpd/bgp_aspath.h"
#include "bgpd/bgp_zebra.h"
#include "bgpd/bgp_nexthop.h"

/*
 * Definitions and external declarations.
 */
extern struct zclient *zclient;

DEFINE_QOBJ_TYPE(bgpevpn)


/*
 * Static function declarations
 */
static void delete_evpn_route_entry(struct bgp *bgp, struct bgpevpn *vpn,
				    afi_t afi, safi_t safi, struct bgp_node *rn,
				    struct bgp_info **ri);
static int delete_all_vni_routes(struct bgp *bgp, struct bgpevpn *vpn);

/*
 * Private functions.
 */

/*
 * Make vni hash key.
 */
static unsigned int vni_hash_key_make(void *p)
{
	struct bgpevpn *vpn = p;
	return (jhash_1word(vpn->vni, 0));
}

/*
 * Comparison function for vni hash
 */
static int vni_hash_cmp(const void *p1, const void *p2)
{
	const struct bgpevpn *vpn1 = p1;
	const struct bgpevpn *vpn2 = p2;

	if (!vpn1 && !vpn2)
		return 1;
	if (!vpn1 || !vpn2)
		return 0;
	return (vpn1->vni == vpn2->vni);
}

/*
 * Make vrf import route target hash key.
 */
static unsigned int vrf_import_rt_hash_key_make(void *p)
{
	struct vrf_irt_node *irt = p;
	char *pnt = irt->rt.val;

	return jhash(pnt, 8, 0x5abc1234);
}

/*
 * Comparison function for vrf import rt hash
 */
static int vrf_import_rt_hash_cmp(const void *p1, const void *p2)
{
	const struct vrf_irt_node *irt1 = p1;
	const struct vrf_irt_node *irt2 = p2;

	if (irt1 == NULL && irt2 == NULL)
		return 1;

	if (irt1 == NULL || irt2 == NULL)
		return 0;

	return (memcmp(irt1->rt.val, irt2->rt.val, ECOMMUNITY_SIZE) == 0);
}

/*
 * Create a new vrf import_rt in default instance
 */
static struct vrf_irt_node *vrf_import_rt_new(struct ecommunity_val *rt)
{
	struct bgp *bgp_def = NULL;
	struct vrf_irt_node *irt;

	bgp_def = bgp_get_default();
	if (!bgp_def) {
		zlog_err("vrf import rt new - def instance not created yet");
		return NULL;
	}

	irt = XCALLOC(MTYPE_BGP_EVPN_VRF_IMPORT_RT,
		      sizeof(struct vrf_irt_node));
	if (!irt)
		return NULL;

	irt->rt = *rt;
	irt->vrfs = list_new();

	/* Add to hash */
	if (!hash_get(bgp_def->vrf_import_rt_hash, irt, hash_alloc_intern)) {
		XFREE(MTYPE_BGP_EVPN_VRF_IMPORT_RT, irt);
		return NULL;
	}

	return irt;
}

/*
 * Free the vrf import rt node
 */
static void vrf_import_rt_free(struct vrf_irt_node *irt)
{
	struct bgp *bgp_def = NULL;

	bgp_def = bgp_get_default();
	if (!bgp_def) {
		zlog_err("vrf import rt free - def instance not created yet");
		return;
	}

	hash_release(bgp_def->vrf_import_rt_hash, irt);
	XFREE(MTYPE_BGP_EVPN_VRF_IMPORT_RT, irt);
}

/*
 * Function to lookup Import RT node - used to map a RT to set of
 * VNIs importing routes with that RT.
 */
static struct vrf_irt_node *lookup_vrf_import_rt(struct ecommunity_val *rt)
{
	struct bgp *bgp_def = NULL;
	struct vrf_irt_node *irt;
	struct vrf_irt_node tmp;

	bgp_def = bgp_get_default();
	if (!bgp_def) {
		zlog_err("vrf import rt lookup - def instance not created yet");
		return NULL;
	}

	memset(&tmp, 0, sizeof(struct vrf_irt_node));
	memcpy(&tmp.rt, rt, ECOMMUNITY_SIZE);
	irt = hash_lookup(bgp_def->vrf_import_rt_hash, &tmp);
	return irt;
}

/*
 * Is specified VRF present on the RT's list of "importing" VRFs?
 */
static int is_vrf_present_in_irt_vrfs(struct list *vrfs, struct bgp *bgp_vrf)
{
	struct listnode *node = NULL, *nnode = NULL;
	struct bgp *tmp_bgp_vrf = NULL;

	for (ALL_LIST_ELEMENTS(vrfs, node, nnode, tmp_bgp_vrf)) {
		if (tmp_bgp_vrf == bgp_vrf)
			return 1;
	}
	return 0;
}

/*
 * Make import route target hash key.
 */
static unsigned int import_rt_hash_key_make(void *p)
{
	struct irt_node *irt = p;
	char *pnt = irt->rt.val;

	return jhash(pnt, 8, 0xdeadbeef);
}

/*
 * Comparison function for import rt hash
 */
static int import_rt_hash_cmp(const void *p1, const void *p2)
{
	const struct irt_node *irt1 = p1;
	const struct irt_node *irt2 = p2;

	if (irt1 == NULL && irt2 == NULL)
		return 1;

	if (irt1 == NULL || irt2 == NULL)
		return 0;

	return (memcmp(irt1->rt.val, irt2->rt.val, ECOMMUNITY_SIZE) == 0);
}

/*
 * Create a new import_rt
 */
static struct irt_node *import_rt_new(struct bgp *bgp,
				      struct ecommunity_val *rt)
{
	struct irt_node *irt;

	if (!bgp)
		return NULL;

	irt = XCALLOC(MTYPE_BGP_EVPN_IMPORT_RT, sizeof(struct irt_node));
	if (!irt)
		return NULL;

	irt->rt = *rt;
	irt->vnis = list_new();

	/* Add to hash */
	if (!hash_get(bgp->import_rt_hash, irt, hash_alloc_intern)) {
		XFREE(MTYPE_BGP_EVPN_IMPORT_RT, irt);
		return NULL;
	}

	return irt;
}

/*
 * Free the import rt node
 */
static void import_rt_free(struct bgp *bgp, struct irt_node *irt)
{
	hash_release(bgp->import_rt_hash, irt);
	XFREE(MTYPE_BGP_EVPN_IMPORT_RT, irt);
}

/*
 * Function to lookup Import RT node - used to map a RT to set of
 * VNIs importing routes with that RT.
 */
static struct irt_node *lookup_import_rt(struct bgp *bgp,
					 struct ecommunity_val *rt)
{
	struct irt_node *irt;
	struct irt_node tmp;

	memset(&tmp, 0, sizeof(struct irt_node));
	memcpy(&tmp.rt, rt, ECOMMUNITY_SIZE);
	irt = hash_lookup(bgp->import_rt_hash, &tmp);
	return irt;
}

/*
 * Is specified VNI present on the RT's list of "importing" VNIs?
 */
static int is_vni_present_in_irt_vnis(struct list *vnis, struct bgpevpn *vpn)
{
	struct listnode *node, *nnode;
	struct bgpevpn *tmp_vpn;

	for (ALL_LIST_ELEMENTS(vnis, node, nnode, tmp_vpn)) {
		if (tmp_vpn == vpn)
			return 1;
	}

	return 0;
}

/*
 * Compare Route Targets.
 */
static int evpn_route_target_cmp(struct ecommunity *ecom1,
				 struct ecommunity *ecom2)
{
	if (ecom1 && !ecom2)
		return -1;

	if (!ecom1 && ecom2)
		return 1;

	if (!ecom1 && !ecom2)
		return 0;

	if (ecom1->str && !ecom2->str)
		return -1;

	if (!ecom1->str && ecom2->str)
		return 1;

	if (!ecom1->str && !ecom2->str)
		return 0;

	return strcmp(ecom1->str, ecom2->str);
}

/*
 * Mask off global-admin field of specified extended community (RT),
 * just retain the local-admin field.
 */
static inline void mask_ecom_global_admin(struct ecommunity_val *dst,
					  struct ecommunity_val *src)
{
	u_char type;

	type = src->val[0];
	dst->val[0] = 0;
	if (type == ECOMMUNITY_ENCODE_AS) {
		dst->val[2] = dst->val[3] = 0;
	} else if (type == ECOMMUNITY_ENCODE_AS4
		   || type == ECOMMUNITY_ENCODE_IP) {
		dst->val[2] = dst->val[3] = 0;
		dst->val[4] = dst->val[5] = 0;
	}
}

/*
 * Map one RT to specified VRF.
 * bgp_vrf = BGP vrf instance
 */
static void map_vrf_to_rt(struct bgp *bgp_vrf, struct ecommunity_val *eval)
{
	struct vrf_irt_node *irt = NULL;
	struct ecommunity_val eval_tmp;

	/* If using "automatic" RT,
	 * we only care about the local-admin sub-field.
	 * This is to facilitate using L3VNI(VRF-VNI)
	 * as the RT for EBGP peering too.
	 */
	memcpy(&eval_tmp, eval, ECOMMUNITY_SIZE);
	if (!CHECK_FLAG(bgp_vrf->vrf_flags, BGP_VRF_IMPORT_RT_CFGD))
		mask_ecom_global_admin(&eval_tmp, eval);

	irt = lookup_vrf_import_rt(&eval_tmp);
	if (irt && irt->vrfs)
		if (is_vrf_present_in_irt_vrfs(irt->vrfs, bgp_vrf))
			/* Already mapped. */
			return;

	if (!irt) {
		irt = vrf_import_rt_new(&eval_tmp);
		assert(irt);
	}

	/* Add VRF to the list for this RT. */
	listnode_add(irt->vrfs, bgp_vrf);
}

/*
 * Unmap specified VRF from specified RT. If there are no other
 * VRFs for this RT, then the RT hash is deleted.
 * bgp_vrf: BGP VRF specific instance
 */
static void unmap_vrf_from_rt(struct bgp *bgp_vrf, struct vrf_irt_node *irt)
{
	/* Delete VRF from list for this RT. */
	listnode_delete(irt->vrfs, bgp_vrf);
	if (!listnode_head(irt->vrfs)) {
		list_delete_and_null(&irt->vrfs);
		vrf_import_rt_free(irt);
	}
}

/*
 * Map one RT to specified VNI.
 */
static void map_vni_to_rt(struct bgp *bgp, struct bgpevpn *vpn,
			  struct ecommunity_val *eval)
{
	struct irt_node *irt;
	struct ecommunity_val eval_tmp;

	/* If using "automatic" RT, we only care about the local-admin
	 * sub-field.
	 * This is to facilitate using VNI as the RT for EBGP peering too.
	 */
	memcpy(&eval_tmp, eval, ECOMMUNITY_SIZE);
	if (!is_import_rt_configured(vpn))
		mask_ecom_global_admin(&eval_tmp, eval);

	irt = lookup_import_rt(bgp, &eval_tmp);
	if (irt && irt->vnis)
		if (is_vni_present_in_irt_vnis(irt->vnis, vpn))
			/* Already mapped. */
			return;

	if (!irt) {
		irt = import_rt_new(bgp, &eval_tmp);
		assert(irt);
	}

	/* Add VNI to the hash list for this RT. */
	listnode_add(irt->vnis, vpn);
}

/*
 * Unmap specified VNI from specified RT. If there are no other
 * VNIs for this RT, then the RT hash is deleted.
 */
static void unmap_vni_from_rt(struct bgp *bgp, struct bgpevpn *vpn,
			      struct irt_node *irt)
{
	/* Delete VNI from hash list for this RT. */
	listnode_delete(irt->vnis, vpn);
	if (!listnode_head(irt->vnis)) {
		list_delete_and_null(&irt->vnis);
		import_rt_free(bgp, irt);
	}
}

/*
 * Create RT extended community automatically from passed information:
 * of the form AS:VNI.
 * NOTE: We use only the lower 16 bits of the AS. This is sufficient as
 * the need is to get a RT value that will be unique across different
 * VNIs but the same across routers (in the same AS) for a particular
 * VNI.
 */
static void form_auto_rt(struct bgp *bgp, vni_t vni, struct list *rtl)
{
	struct ecommunity_val eval;
	struct ecommunity *ecomadd;

	encode_route_target_as((bgp->as & 0xFFFF), vni, &eval);

	ecomadd = ecommunity_new();
	ecommunity_add_val(ecomadd, &eval);
	listnode_add_sort(rtl, ecomadd);
}

/*
 * Derive RD and RT for a VNI automatically. Invoked at the time of
 * creation of a VNI.
 */
static void derive_rd_rt_for_vni(struct bgp *bgp, struct bgpevpn *vpn)
{
	bgp_evpn_derive_auto_rd(bgp, vpn);
	bgp_evpn_derive_auto_rt_import(bgp, vpn);
	bgp_evpn_derive_auto_rt_export(bgp, vpn);
}

/*
 * Convert nexthop (remote VTEP IP) into an IPv6 address.
 */
static void evpn_convert_nexthop_to_ipv6(struct attr *attr)
{
	if (BGP_ATTR_NEXTHOP_AFI_IP6(attr))
		return;
	ipv4_to_ipv4_mapped_ipv6(&attr->mp_nexthop_global, attr->nexthop);
	attr->mp_nexthop_len = IPV6_MAX_BYTELEN;
}

/*
 * Add (update) or delete MACIP from zebra.
 */
static int bgp_zebra_send_remote_macip(struct bgp *bgp, struct bgpevpn *vpn,
				       struct prefix_evpn *p,
				       struct in_addr remote_vtep_ip, int add,
				       u_char flags)
{
	struct stream *s;
	int ipa_len;
	char buf1[ETHER_ADDR_STRLEN];
	char buf2[INET6_ADDRSTRLEN];
	char buf3[INET6_ADDRSTRLEN];

	/* Check socket. */
	if (!zclient || zclient->sock < 0)
		return 0;

	/* Don't try to register if Zebra doesn't know of this instance. */
	if (!IS_BGP_INST_KNOWN_TO_ZEBRA(bgp))
		return 0;

	s = zclient->obuf;
	stream_reset(s);

	zclient_create_header(
		s, add ? ZEBRA_REMOTE_MACIP_ADD : ZEBRA_REMOTE_MACIP_DEL,
		bgp->vrf_id);
	stream_putl(s, vpn->vni);
	stream_put(s, &p->prefix.mac.octet, ETH_ALEN); /* Mac Addr */
	/* IP address length and IP address, if any. */
	if (IS_EVPN_PREFIX_IPADDR_NONE(p))
		stream_putl(s, 0);
	else {
		ipa_len = IS_EVPN_PREFIX_IPADDR_V4(p) ? IPV4_MAX_BYTELEN
						      : IPV6_MAX_BYTELEN;
		stream_putl(s, ipa_len);
		stream_put(s, &p->prefix.ip.ip.addr, ipa_len);
	}
	stream_put_in_addr(s, &remote_vtep_ip);

	/* TX flags - MAC sticky status and/or gateway mac */
	if (add)
		stream_putc(s, flags);

	stream_putw_at(s, 0, stream_get_endp(s));

	if (bgp_debug_zebra(NULL))
		zlog_debug(
			"Tx %s MACIP, VNI %u MAC %s IP %s (flags: 0x%x) remote VTEP %s",
			add ? "ADD" : "DEL", vpn->vni,
			prefix_mac2str(&p->prefix.mac, buf1, sizeof(buf1)),
			ipaddr2str(&p->prefix.ip, buf3, sizeof(buf3)), flags,
			inet_ntop(AF_INET, &remote_vtep_ip, buf2,
				  sizeof(buf2)));

	return zclient_send_message(zclient);
}

/*
 * Add (update) or delete remote VTEP from zebra.
 */
static int bgp_zebra_send_remote_vtep(struct bgp *bgp, struct bgpevpn *vpn,
				      struct prefix_evpn *p, int add)
{
	struct stream *s;

	/* Check socket. */
	if (!zclient || zclient->sock < 0)
		return 0;

	/* Don't try to register if Zebra doesn't know of this instance. */
	if (!IS_BGP_INST_KNOWN_TO_ZEBRA(bgp))
		return 0;

	s = zclient->obuf;
	stream_reset(s);

	zclient_create_header(
		s, add ? ZEBRA_REMOTE_VTEP_ADD : ZEBRA_REMOTE_VTEP_DEL,
		bgp->vrf_id);
	stream_putl(s, vpn->vni);
	if (IS_EVPN_PREFIX_IPADDR_V4(p))
		stream_put_in_addr(s, &p->prefix.ip.ipaddr_v4);
	else if (IS_EVPN_PREFIX_IPADDR_V6(p)) {
		zlog_err(
			"Bad remote IP when trying to %s remote VTEP for VNI %u",
			add ? "ADD" : "DEL", vpn->vni);
		return -1;
	}

	stream_putw_at(s, 0, stream_get_endp(s));

	if (bgp_debug_zebra(NULL))
		zlog_debug("Tx %s Remote VTEP, VNI %u remote VTEP %s",
			   add ? "ADD" : "DEL", vpn->vni,
			   inet_ntoa(p->prefix.ip.ipaddr_v4));

	return zclient_send_message(zclient);
}

/*
 * Build extended communities for EVPN prefix route.
 */
static void build_evpn_type5_route_extcomm(struct bgp *bgp_vrf,
					   struct attr *attr)
{
	struct ecommunity ecom_encap;
	struct ecommunity ecom_rmac;
	struct ecommunity_val eval;
	struct ecommunity_val eval_rmac;
	bgp_encap_types tnl_type;
	struct listnode *node, *nnode;
	struct ecommunity *ecom;
	struct list *vrf_export_rtl = NULL;

	/* Encap */
	tnl_type = BGP_ENCAP_TYPE_VXLAN;
	memset(&ecom_encap, 0, sizeof(ecom_encap));
	encode_encap_extcomm(tnl_type, &eval);
	ecom_encap.size = 1;
	ecom_encap.val = (u_int8_t *)eval.val;

	/* Add Encap */
	attr->ecommunity = ecommunity_dup(&ecom_encap);

	/* Add the export RTs for L3VNI/VRF */
	vrf_export_rtl = bgp_vrf->vrf_export_rtl;
	if (vrf_export_rtl && !list_isempty(vrf_export_rtl)) {
		for (ALL_LIST_ELEMENTS(vrf_export_rtl, node, nnode, ecom))
			attr->ecommunity =
				ecommunity_merge(attr->ecommunity, ecom);
	}

	/* add the router mac extended community */
	if (!is_zero_mac(&attr->rmac)) {
		memset(&ecom_rmac, 0, sizeof(ecom_rmac));
		encode_rmac_extcomm(&eval_rmac, &attr->rmac);
		ecom_rmac.size = 1;
		ecom_rmac.val = (uint8_t *)eval_rmac.val;
		attr->ecommunity =
			ecommunity_merge(attr->ecommunity, &ecom_rmac);
	}

	attr->flag |= ATTR_FLAG_BIT(BGP_ATTR_EXT_COMMUNITIES);
}

/*
 * Build extended communities for EVPN route.
 * This function is applicable for type-2 and type-3 routes. The layer-2 RT
 * and ENCAP extended communities are applicable for all routes.
 * The default gateway extended community and MAC mobility (sticky) extended
 * community are added as needed based on passed settings - only for type-2
 * routes. Likewise, the layer-3 RT and Router MAC extended communities are
 * added, if present, based on passed settings - only for non-link-local
 * type-2 routes.
 */
static void build_evpn_route_extcomm(struct bgpevpn *vpn, struct attr *attr,
				     int add_l3_ecomm)
{
	struct ecommunity ecom_encap;
	struct ecommunity ecom_sticky;
	struct ecommunity ecom_default_gw;
	struct ecommunity ecom_rmac;
	struct ecommunity_val eval;
	struct ecommunity_val eval_sticky;
	struct ecommunity_val eval_default_gw;
	struct ecommunity_val eval_rmac;
	bgp_encap_types tnl_type;
	struct listnode *node, *nnode;
	struct ecommunity *ecom;
	u_int32_t seqnum;
	struct list *vrf_export_rtl = NULL;

	/* Encap */
	tnl_type = BGP_ENCAP_TYPE_VXLAN;
	memset(&ecom_encap, 0, sizeof(ecom_encap));
	encode_encap_extcomm(tnl_type, &eval);
	ecom_encap.size = 1;
	ecom_encap.val = (u_int8_t *)eval.val;

	/* Add Encap */
	attr->ecommunity = ecommunity_dup(&ecom_encap);

	/* Add the export RTs for L2VNI */
	for (ALL_LIST_ELEMENTS(vpn->export_rtl, node, nnode, ecom))
		attr->ecommunity = ecommunity_merge(attr->ecommunity, ecom);

	/* Add the export RTs for L3VNI if told to - caller determines
	 * when this should be done.
	 */
	if (add_l3_ecomm) {
		vrf_export_rtl = bgpevpn_get_vrf_export_rtl(vpn);
		if (vrf_export_rtl && !list_isempty(vrf_export_rtl)) {
			for (ALL_LIST_ELEMENTS(vrf_export_rtl, node, nnode,
					       ecom))
				attr->ecommunity = ecommunity_merge(
					attr->ecommunity, ecom);
		}
	}

	/* Add MAC mobility (sticky) if needed. */
	if (attr->sticky) {
		seqnum = 0;
		memset(&ecom_sticky, 0, sizeof(ecom_sticky));
		encode_mac_mobility_extcomm(1, seqnum, &eval_sticky);
		ecom_sticky.size = 1;
		ecom_sticky.val = (u_int8_t *)eval_sticky.val;
		attr->ecommunity =
			ecommunity_merge(attr->ecommunity, &ecom_sticky);
	}

<<<<<<< HEAD
	/* Add RMAC, if told to. */
	if (add_l3_ecomm) {
=======
	/*
	 * only attach l3-vni rmac for ipv4 address family and if we are
	 * advertising both the labels in type-2 routes
	 */
	if (afi == AFI_IP && !is_zero_mac(&attr->rmac)
	    && CHECK_FLAG(vpn->flags, VNI_FLAG_USE_TWO_LABELS)) {
>>>>>>> 58e7db10
		memset(&ecom_rmac, 0, sizeof(ecom_rmac));
		encode_rmac_extcomm(&eval_rmac, &attr->rmac);
		ecom_rmac.size = 1;
		ecom_rmac.val = (uint8_t *)eval_rmac.val;
		attr->ecommunity =
			ecommunity_merge(attr->ecommunity, &ecom_rmac);
	}

	/* Add default gateway, if needed. */
	if (attr->default_gw) {
		memset(&ecom_default_gw, 0, sizeof(ecom_default_gw));
		encode_default_gw_extcomm(&eval_default_gw);
		ecom_default_gw.size = 1;
		ecom_default_gw.val = (uint8_t *)eval_default_gw.val;
		attr->ecommunity =
			ecommunity_merge(attr->ecommunity, &ecom_default_gw);
	}

	attr->flag |= ATTR_FLAG_BIT(BGP_ATTR_EXT_COMMUNITIES);
}

/*
 * Add MAC mobility extended community to attribute.
 */
static void add_mac_mobility_to_attr(u_int32_t seq_num, struct attr *attr)
{
	struct ecommunity ecom_tmp;
	struct ecommunity_val eval;
	u_int8_t *ecom_val_ptr;
	int i;
	u_int8_t *pnt;
	int type = 0;
	int sub_type = 0;

	/* Build MM */
	encode_mac_mobility_extcomm(0, seq_num, &eval);

	/* Find current MM ecommunity */
	ecom_val_ptr = NULL;

	if (attr->ecommunity) {
		for (i = 0; i < attr->ecommunity->size; i++) {
			pnt = attr->ecommunity->val + (i * 8);
			type = *pnt++;
			sub_type = *pnt++;

			if (type == ECOMMUNITY_ENCODE_EVPN
			    && sub_type
				       == ECOMMUNITY_EVPN_SUBTYPE_MACMOBILITY) {
				ecom_val_ptr =
					(u_int8_t *)(attr->ecommunity->val
						     + (i * 8));
				break;
			}
		}
	}

	/* Update the existing MM ecommunity */
	if (ecom_val_ptr) {
		memcpy(ecom_val_ptr, eval.val, sizeof(char) * ECOMMUNITY_SIZE);
	}
	/* Add MM to existing */
	else {
		memset(&ecom_tmp, 0, sizeof(ecom_tmp));
		ecom_tmp.size = 1;
		ecom_tmp.val = (u_int8_t *)eval.val;

		attr->ecommunity =
			ecommunity_merge(attr->ecommunity, &ecom_tmp);
	}
}

/* Install EVPN route into zebra. */
static int evpn_zebra_install(struct bgp *bgp, struct bgpevpn *vpn,
			      struct prefix_evpn *p,
			      struct in_addr remote_vtep_ip, u_char flags)
{
	int ret;

	if (p->prefix.route_type == BGP_EVPN_MAC_IP_ROUTE)
		ret = bgp_zebra_send_remote_macip(bgp, vpn, p, remote_vtep_ip,
						  1, flags);
	else
		ret = bgp_zebra_send_remote_vtep(bgp, vpn, p, 1);

	return ret;
}

/* Uninstall EVPN route from zebra. */
static int evpn_zebra_uninstall(struct bgp *bgp, struct bgpevpn *vpn,
				struct prefix_evpn *p,
				struct in_addr remote_vtep_ip)
{
	int ret;

	if (p->prefix.route_type == BGP_EVPN_MAC_IP_ROUTE)
		ret = bgp_zebra_send_remote_macip(bgp, vpn, p, remote_vtep_ip,
						  0, 0);
	else
		ret = bgp_zebra_send_remote_vtep(bgp, vpn, p, 0);

	return ret;
}

/*
 * Due to MAC mobility, the prior "local" best route has been supplanted
 * by a "remote" best route. The prior route has to be deleted and withdrawn
 * from peers.
 */
static void evpn_delete_old_local_route(struct bgp *bgp, struct bgpevpn *vpn,
					struct bgp_node *rn,
					struct bgp_info *old_local)
{
	struct bgp_node *global_rn;
	struct bgp_info *ri;
	afi_t afi = AFI_L2VPN;
	safi_t safi = SAFI_EVPN;

	/* Locate route node in the global EVPN routing table. Note that
	 * this table is a 2-level tree (RD-level + Prefix-level) similar to
	 * L3VPN routes.
	 */
	global_rn = bgp_afi_node_lookup(bgp->rib[afi][safi], afi, safi,
					(struct prefix *)&rn->p, &vpn->prd);
	if (global_rn) {
		/* Delete route entry in the global EVPN table. */
		delete_evpn_route_entry(bgp, vpn, afi, safi, global_rn, &ri);

		/* Schedule for processing - withdraws to peers happen from
		 * this table.
		 */
		if (ri)
			bgp_process(bgp, global_rn, afi, safi);
		bgp_unlock_node(global_rn);
	}

	/* Delete route entry in the VNI route table, caller to remove. */
	bgp_info_delete(rn, old_local);
}

/*
 * Calculate the best path for an EVPN route. Install/update best path in zebra,
 * if appropriate.
 */
static int evpn_route_select_install(struct bgp *bgp, struct bgpevpn *vpn,
				     struct bgp_node *rn)
{
	struct bgp_info *old_select, *new_select;
	struct bgp_info_pair old_and_new;
	afi_t afi = AFI_L2VPN;
	safi_t safi = SAFI_EVPN;
	int ret = 0;
	u_char flags = 0;

	/* Compute the best path. */
	bgp_best_selection(bgp, rn, &bgp->maxpaths[afi][safi], &old_and_new,
			   afi, safi);
	old_select = old_and_new.old;
	new_select = old_and_new.new;

	/* If the best path hasn't changed - see if there is still something to
	 * update
	 * to zebra RIB.
	 */
	if (old_select && old_select == new_select
	    && old_select->type == ZEBRA_ROUTE_BGP
	    && old_select->sub_type == BGP_ROUTE_NORMAL
	    && !CHECK_FLAG(rn->flags, BGP_NODE_USER_CLEAR)
	    && !CHECK_FLAG(old_select->flags, BGP_INFO_ATTR_CHANGED)
	    && !bgp->addpath_tx_used[afi][safi]) {
		if (bgp_zebra_has_route_changed(rn, old_select)) {
			if (old_select->attr->sticky)
				SET_FLAG(flags, ZEBRA_MACIP_TYPE_STICKY);
			if (old_select->attr->default_gw)
				SET_FLAG(flags, ZEBRA_MACIP_TYPE_GW);
			ret = evpn_zebra_install(
				bgp, vpn, (struct prefix_evpn *)&rn->p,
				old_select->attr->nexthop, flags);
		}
		UNSET_FLAG(old_select->flags, BGP_INFO_MULTIPATH_CHG);
		bgp_zebra_clear_route_change_flags(rn);
		return ret;
	}

	/* If the user did a "clear" this flag will be set */
	UNSET_FLAG(rn->flags, BGP_NODE_USER_CLEAR);

	/* bestpath has changed; update relevant fields and install or uninstall
	 * into the zebra RIB.
	 */
	if (old_select || new_select)
		bgp_bump_version(rn);

	if (old_select)
		bgp_info_unset_flag(rn, old_select, BGP_INFO_SELECTED);
	if (new_select) {
		bgp_info_set_flag(rn, new_select, BGP_INFO_SELECTED);
		bgp_info_unset_flag(rn, new_select, BGP_INFO_ATTR_CHANGED);
		UNSET_FLAG(new_select->flags, BGP_INFO_MULTIPATH_CHG);
	}

	if (new_select && new_select->type == ZEBRA_ROUTE_BGP
	    && new_select->sub_type == BGP_ROUTE_NORMAL) {
		flags = 0;
		if (new_select->attr->sticky)
			SET_FLAG(flags, ZEBRA_MACIP_TYPE_STICKY);
		if (new_select->attr->default_gw)
			SET_FLAG(flags, ZEBRA_MACIP_TYPE_GW);
		ret = evpn_zebra_install(bgp, vpn, (struct prefix_evpn *)&rn->p,
					 new_select->attr->nexthop, flags);
		/* If an old best existed and it was a "local" route, the only
		 * reason
		 * it would be supplanted is due to MAC mobility procedures. So,
		 * we
		 * need to do an implicit delete and withdraw that route from
		 * peers.
		 */
		if (old_select && old_select->peer == bgp->peer_self
		    && old_select->type == ZEBRA_ROUTE_BGP
		    && old_select->sub_type == BGP_ROUTE_STATIC)
			evpn_delete_old_local_route(bgp, vpn, rn, old_select);
	} else {
		if (old_select && old_select->type == ZEBRA_ROUTE_BGP
		    && old_select->sub_type == BGP_ROUTE_NORMAL)
			ret = evpn_zebra_uninstall(bgp, vpn,
						   (struct prefix_evpn *)&rn->p,
						   old_select->attr->nexthop);
	}

	/* Clear any route change flags. */
	bgp_zebra_clear_route_change_flags(rn);

	/* Reap old select bgp_info, if it has been removed */
	if (old_select && CHECK_FLAG(old_select->flags, BGP_INFO_REMOVED))
		bgp_info_reap(rn, old_select);

	return ret;
}

/*
 * Return true if the local ri for this rn is of type gateway mac
 */
static int evpn_route_is_def_gw(struct bgp *bgp, struct bgp_node *rn)
{
	struct bgp_info *tmp_ri = NULL;
	struct bgp_info *local_ri = NULL;

	local_ri = NULL;
	for (tmp_ri = rn->info; tmp_ri; tmp_ri = tmp_ri->next) {
		if (tmp_ri->peer == bgp->peer_self
		    && tmp_ri->type == ZEBRA_ROUTE_BGP
		    && tmp_ri->sub_type == BGP_ROUTE_STATIC)
			local_ri = tmp_ri;
	}

	if (!local_ri)
		return 0;

	return local_ri->attr->default_gw;
}


/*
 * Return true if the local ri for this rn has sticky set
 */
static int evpn_route_is_sticky(struct bgp *bgp, struct bgp_node *rn)
{
	struct bgp_info *tmp_ri;
	struct bgp_info *local_ri;

	local_ri = NULL;
	for (tmp_ri = rn->info; tmp_ri; tmp_ri = tmp_ri->next) {
		if (tmp_ri->peer == bgp->peer_self
		    && tmp_ri->type == ZEBRA_ROUTE_BGP
		    && tmp_ri->sub_type == BGP_ROUTE_STATIC)
			local_ri = tmp_ri;
	}

	if (!local_ri)
		return 0;

	return local_ri->attr->sticky;
}

static int update_evpn_type5_route_entry(struct bgp *bgp_def,
					 struct bgp *bgp_vrf, afi_t afi,
					 safi_t safi, struct bgp_node *rn,
					 struct attr *attr, int *route_changed)
{
	struct attr *attr_new = NULL;
	struct bgp_info *ri = NULL;
	mpls_label_t label = MPLS_INVALID_LABEL;
	struct bgp_info *local_ri = NULL;
	struct bgp_info *tmp_ri = NULL;

	*route_changed = 0;
	/* locate the local route entry if any */
	for (tmp_ri = rn->info; tmp_ri; tmp_ri = tmp_ri->next) {
		if (tmp_ri->peer == bgp_def->peer_self
		    && tmp_ri->type == ZEBRA_ROUTE_BGP
		    && tmp_ri->sub_type == BGP_ROUTE_STATIC)
			local_ri = tmp_ri;
	}

	/* create a new route entry if one doesnt exist.
	   Otherwise see if route attr has changed
	 */
	if (!local_ri) {

		/* route has changed as this is the first entry */
		*route_changed = 1;

		/* Add (or update) attribute to hash. */
		attr_new = bgp_attr_intern(attr);

		/* create the route info from attribute */
		ri = info_make(ZEBRA_ROUTE_BGP, BGP_ROUTE_STATIC, 0,
			       bgp_def->peer_self, attr_new, rn);
		SET_FLAG(ri->flags, BGP_INFO_VALID);

		/* Type-5 routes advertise the L3-VNI */
		bgp_info_extra_get(ri);
		vni2label(bgp_vrf->l3vni, &label);
		memcpy(&ri->extra->label, &label, sizeof(label));
		ri->extra->num_labels = 1;

		/* add the route entry to route node*/
		bgp_info_add(rn, ri);
	} else {

		tmp_ri = local_ri;
		if (!attrhash_cmp(tmp_ri->attr, attr)) {

			/* attribute changed */
			*route_changed = 1;

			/* The attribute has changed. */
			/* Add (or update) attribute to hash. */
			attr_new = bgp_attr_intern(attr);
			bgp_info_set_flag(rn, tmp_ri, BGP_INFO_ATTR_CHANGED);

			/* Restore route, if needed. */
			if (CHECK_FLAG(tmp_ri->flags, BGP_INFO_REMOVED))
				bgp_info_restore(rn, tmp_ri);

			/* Unintern existing, set to new. */
			bgp_attr_unintern(&tmp_ri->attr);
			tmp_ri->attr = attr_new;
			tmp_ri->uptime = bgp_clock();
		}
	}
	return 0;
}

/* update evpn type-5 route entry */
static int update_evpn_type5_route(struct bgp *bgp_vrf, struct prefix_evpn *evp,
				   struct attr *src_attr)
{
	afi_t afi = AFI_L2VPN;
	safi_t safi = SAFI_EVPN;
	struct attr attr;
	struct bgp_node *rn = NULL;
	struct bgp *bgp_def = NULL;
	int route_changed = 0;

	bgp_def = bgp_get_default();
	if (!bgp_def)
		return 0;

	/* Build path attribute for this route - use the source attr, if
	 * present, else treat as locally originated.
	 */
	if (src_attr)
		bgp_attr_dup(&attr, src_attr);
	else {
		memset(&attr, 0, sizeof(struct attr));
		bgp_attr_default_set(&attr, BGP_ORIGIN_IGP);
	}
	/* Set nexthop to ourselves and fill in the Router MAC. */
	attr.nexthop = bgp_vrf->originator_ip;
	attr.mp_nexthop_global_in = bgp_vrf->originator_ip;
	attr.mp_nexthop_len = BGP_ATTR_NHLEN_IPV4;
	memcpy(&attr.rmac, &bgp_vrf->rmac, sizeof(struct ethaddr));

	/* Setup RT and encap extended community */
	build_evpn_type5_route_extcomm(bgp_vrf, &attr);

	/* get the route node in global table */
	rn = bgp_afi_node_get(bgp_def->rib[afi][safi], afi, safi,
			      (struct prefix *)evp, &bgp_vrf->vrf_prd);
	assert(rn);

	/* create or update the route entry within the route node */
	update_evpn_type5_route_entry(bgp_def, bgp_vrf, afi, safi, rn, &attr,
				      &route_changed);

	/* schedule for processing and unlock node */
	if (route_changed) {
		bgp_process(bgp_def, rn, afi, safi);
		bgp_unlock_node(rn);
	}

	/* uninten temporary */
	if (!src_attr)
		aspath_unintern(&attr.aspath);
	return 0;
}

/*
 * Create or update EVPN route entry. This could be in the VNI route table
 * or the global route table.
 */
static int update_evpn_route_entry(struct bgp *bgp, struct bgpevpn *vpn,
				   afi_t afi, safi_t safi, struct bgp_node *rn,
				   struct attr *attr, int add, int vni_table,
				   struct bgp_info **ri, u_char flags)
{
	struct bgp_info *tmp_ri;
	struct bgp_info *local_ri, *remote_ri;
	struct attr *attr_new;
	mpls_label_t label[BGP_MAX_LABELS];
	u_int32_t num_labels = 1;
	int route_change = 1;
	u_char sticky = 0;
	struct prefix_evpn *evp;

	*ri = NULL;
	evp = (struct prefix_evpn *)&rn->p;
	memset(&label, 0, sizeof(label));

	/* See if this is an update of an existing route, or a new add. Also,
	 * identify if already known from remote, and if so, the one with the
	 * highest sequence number; this is only when adding to the VNI routing
	 * table.
	 */
	local_ri = remote_ri = NULL;
	for (tmp_ri = rn->info; tmp_ri; tmp_ri = tmp_ri->next) {
		if (tmp_ri->peer == bgp->peer_self
		    && tmp_ri->type == ZEBRA_ROUTE_BGP
		    && tmp_ri->sub_type == BGP_ROUTE_STATIC)
			local_ri = tmp_ri;
		if (vni_table) {
			if (tmp_ri->type == ZEBRA_ROUTE_BGP
			    && tmp_ri->sub_type == BGP_ROUTE_NORMAL
			    && CHECK_FLAG(tmp_ri->flags, BGP_INFO_VALID)) {
				if (!remote_ri)
					remote_ri = tmp_ri;
				else if (mac_mobility_seqnum(tmp_ri->attr)
					 > mac_mobility_seqnum(remote_ri->attr))
					remote_ri = tmp_ri;
			}
		}
	}

	/* If route doesn't exist already, create a new one, if told to.
	 * Otherwise act based on whether the attributes of the route have
	 * changed or not.
	 */
	if (!local_ri && !add)
		return 0;

	if (!local_ri) {
		/* When learnt locally for the first time but already known from
		 * remote, we have to initiate appropriate MAC mobility steps.
		 * This
		 * is applicable when updating the VNI routing table.
		 * We need to skip mobility steps for g/w macs (local mac on g/w
		 * SVI) advertised in EVPN.
		 * This will ensure that local routes are preferred for g/w macs
		 */
		if (remote_ri && !CHECK_FLAG(flags, ZEBRA_MACIP_TYPE_GW)) {
			u_int32_t cur_seqnum;

			/* Add MM extended community to route. */
			cur_seqnum = mac_mobility_seqnum(remote_ri->attr);
			add_mac_mobility_to_attr(cur_seqnum + 1, attr);
		}

		/* Add (or update) attribute to hash. */
		attr_new = bgp_attr_intern(attr);

		/* Extract MAC mobility sequence number, if any. */
		attr_new->mm_seqnum =
			bgp_attr_mac_mobility_seqnum(attr_new, &sticky);
		attr_new->sticky = sticky;

		/* Create new route with its attribute. */
		tmp_ri = info_make(ZEBRA_ROUTE_BGP, BGP_ROUTE_STATIC, 0,
				   bgp->peer_self, attr_new, rn);
		SET_FLAG(tmp_ri->flags, BGP_INFO_VALID);
		bgp_info_extra_get(tmp_ri);

		/* The VNI goes into the 'label' field of the route */
		vni2label(vpn->vni, &label[0]);

		/* Type-2 routes may carry a second VNI - the L3-VNI.
		 * Only attach second label if we are advertising two labels for
		 * type-2 routes.
		 */
		if (evp->prefix.route_type == BGP_EVPN_MAC_IP_ROUTE
		    && CHECK_FLAG(vpn->flags, VNI_FLAG_USE_TWO_LABELS)) {
			vni_t l3vni;

			l3vni = bgpevpn_get_l3vni(vpn);
			if (l3vni) {
				vni2label(l3vni, &label[1]);
				num_labels++;
			}
		}

		memcpy(&tmp_ri->extra->label, label, sizeof(label));
		tmp_ri->extra->num_labels = num_labels;
		bgp_info_add(rn, tmp_ri);
	} else {
		tmp_ri = local_ri;
		if (attrhash_cmp(tmp_ri->attr, attr)
		    && !CHECK_FLAG(tmp_ri->flags, BGP_INFO_REMOVED))
			route_change = 0;
		else {
			/*
			 * The attributes have changed, type-2 routes needs to
			 * be advertised with right labels.
			 */
			vni2label(vpn->vni, &label[0]);
			if (evp->prefix.route_type == BGP_EVPN_MAC_IP_ROUTE
			    && CHECK_FLAG(vpn->flags,
					  VNI_FLAG_USE_TWO_LABELS)) {
				vni_t l3vni;

				l3vni = bgpevpn_get_l3vni(vpn);
				if (l3vni) {
					vni2label(l3vni, &label[1]);
					num_labels++;
				}
			}
			memcpy(&tmp_ri->extra->label, label, sizeof(label));
			tmp_ri->extra->num_labels = num_labels;

			/* The attribute has changed. */
			/* Add (or update) attribute to hash. */
			attr_new = bgp_attr_intern(attr);
			bgp_info_set_flag(rn, tmp_ri, BGP_INFO_ATTR_CHANGED);

			/* Restore route, if needed. */
			if (CHECK_FLAG(tmp_ri->flags, BGP_INFO_REMOVED))
				bgp_info_restore(rn, tmp_ri);

			/* Unintern existing, set to new. */
			bgp_attr_unintern(&tmp_ri->attr);
			tmp_ri->attr = attr_new;
			tmp_ri->uptime = bgp_clock();
		}
	}

	/* Return back the route entry. */
	*ri = tmp_ri;
	return route_change;
}

/*
 * Create or update EVPN route (of type based on prefix) for specified VNI
 * and schedule for processing.
 */
static int update_evpn_route(struct bgp *bgp, struct bgpevpn *vpn,
			     struct prefix_evpn *p, u_char flags)
{
	struct bgp_node *rn;
	struct attr attr;
	struct attr *attr_new;
	int add_l3_ecomm = 0;
	struct bgp_info *ri;
	afi_t afi = AFI_L2VPN;
	safi_t safi = SAFI_EVPN;
	int route_change;

	memset(&attr, 0, sizeof(struct attr));

	/* Build path-attribute for this route. */
	bgp_attr_default_set(&attr, BGP_ORIGIN_IGP);
	attr.nexthop = vpn->originator_ip;
	attr.mp_nexthop_global_in = vpn->originator_ip;
	attr.mp_nexthop_len = BGP_ATTR_NHLEN_IPV4;
	attr.sticky = CHECK_FLAG(flags, ZEBRA_MACIP_TYPE_STICKY) ? 1 : 0;
	attr.default_gw = CHECK_FLAG(flags, ZEBRA_MACIP_TYPE_GW) ? 1 : 0;

	/* PMSI is only needed for type-3 routes */
	if (p->prefix.route_type == BGP_EVPN_IMET_ROUTE)
		attr.flag |= ATTR_FLAG_BIT(BGP_ATTR_PMSI_TUNNEL);

	/* router mac is only needed for type-2 routes here. */
	if (p->prefix.route_type == BGP_EVPN_MAC_IP_ROUTE)
		bgpevpn_get_rmac(vpn, &attr.rmac);
	vni2label(vpn->vni, &(attr.label));

<<<<<<< HEAD
	/* Include L3 VNI related RTs and RMAC for type-2 routes, if they're
	 * IPv4 or IPv6 global addresses and we're advertising L3VNI with
	 * these routes.
	 */
	if (p->prefix.route_type == BGP_EVPN_MAC_IP_ROUTE &&
	    (IS_EVPN_PREFIX_IPADDR_V4(p) ||
	     !IN6_IS_ADDR_LINKLOCAL(&p->prefix.ip.ipaddr_v6)) &&
	    CHECK_FLAG(vpn->flags, VNI_FLAG_USE_TWO_LABELS))
		add_l3_ecomm = 1;

	/* Set up extended community. */
	build_evpn_route_extcomm(vpn, &attr, add_l3_ecomm);
=======
	/* Set up RT and ENCAP extended community. */
	build_evpn_route_extcomm(
		vpn, &attr, IS_EVPN_PREFIX_IPADDR_V4(p) ? AFI_IP : AFI_IP6);
>>>>>>> 58e7db10

	/* First, create (or fetch) route node within the VNI. */
	/* NOTE: There is no RD here. */
	rn = bgp_node_get(vpn->route_table, (struct prefix *)p);

	/* Create or update route entry. */
	route_change = update_evpn_route_entry(bgp, vpn, afi, safi, rn, &attr,
					       1, 1, &ri, flags);
	assert(ri);
	attr_new = ri->attr;

	/* Perform route selection; this is just to set the flags correctly
	 * as local route in the VNI always wins.
	 */
	evpn_route_select_install(bgp, vpn, rn);
	bgp_unlock_node(rn);

	/* If this is a new route or some attribute has changed, export the
	 * route to the global table. The route will be advertised to peers
	 * from there. Note that this table is a 2-level tree (RD-level +
	 * Prefix-level) similar to L3VPN routes.
	 */
	if (route_change) {
		struct bgp_info *global_ri;

		rn = bgp_afi_node_get(bgp->rib[afi][safi], afi, safi,
				      (struct prefix *)p, &vpn->prd);
		update_evpn_route_entry(bgp, vpn, afi, safi, rn, attr_new, 1, 0,
					&global_ri, flags);

		/* Schedule for processing and unlock node. */
		bgp_process(bgp, rn, afi, safi);
		bgp_unlock_node(rn);
	}

	/* Unintern temporary. */
	aspath_unintern(&attr.aspath);

	return 0;
}

/* Delete EVPN type5 route entry from global table */
static void delete_evpn_type5_route_entry(struct bgp *bgp_def,
					  struct bgp *bgp_vrf, afi_t afi,
					  safi_t safi, struct bgp_node *rn,
					  struct bgp_info **ri)
{
	struct bgp_info *tmp_ri = NULL;

	*ri = NULL;

	/* find the matching route entry */
	for (tmp_ri = rn->info; tmp_ri; tmp_ri = tmp_ri->next)
		if (tmp_ri->peer == bgp_def->peer_self
		    && tmp_ri->type == ZEBRA_ROUTE_BGP
		    && tmp_ri->sub_type == BGP_ROUTE_STATIC)
			break;

	*ri = tmp_ri;

	/* Mark route for delete. */
	if (tmp_ri)
		bgp_info_delete(rn, tmp_ri);
}

/* Delete EVPN type5 route */
static int delete_evpn_type5_route(struct bgp *bgp_vrf, struct prefix_evpn *evp)
{
	afi_t afi = AFI_L2VPN;
	safi_t safi = SAFI_EVPN;
	struct bgp_node *rn = NULL;
	struct bgp_info *ri = NULL;
	struct bgp *bgp_def = NULL; /* default bgp instance */

	bgp_def = bgp_get_default();
	if (!bgp_def)
		return 0;

	/* locate the global route entry for this type-5 prefix */
	rn = bgp_afi_node_lookup(bgp_def->rib[afi][safi], afi, safi,
				 (struct prefix *)evp, &bgp_vrf->vrf_prd);
	if (!rn)
		return 0;

	delete_evpn_type5_route_entry(bgp_def, bgp_vrf, afi, safi, rn, &ri);
	if (ri)
		bgp_process(bgp_def, rn, afi, safi);
	bgp_unlock_node(rn);
	return 0;
}

/*
 * Delete EVPN route entry. This could be in the VNI route table
 * or the global route table.
 */
static void delete_evpn_route_entry(struct bgp *bgp, struct bgpevpn *vpn,
				    afi_t afi, safi_t safi, struct bgp_node *rn,
				    struct bgp_info **ri)
{
	struct bgp_info *tmp_ri;

	*ri = NULL;

	/* Now, find matching route. */
	for (tmp_ri = rn->info; tmp_ri; tmp_ri = tmp_ri->next)
		if (tmp_ri->peer == bgp->peer_self
		    && tmp_ri->type == ZEBRA_ROUTE_BGP
		    && tmp_ri->sub_type == BGP_ROUTE_STATIC)
			break;

	*ri = tmp_ri;

	/* Mark route for delete. */
	if (tmp_ri)
		bgp_info_delete(rn, tmp_ri);
}

/*
 * Delete EVPN route (of type based on prefix) for specified VNI and
 * schedule for processing.
 */
static int delete_evpn_route(struct bgp *bgp, struct bgpevpn *vpn,
			     struct prefix_evpn *p)
{
	struct bgp_node *rn, *global_rn;
	struct bgp_info *ri;
	afi_t afi = AFI_L2VPN;
	safi_t safi = SAFI_EVPN;

	/* First, locate the route node within the VNI. If it doesn't exist,
	 * there
	 * is nothing further to do.
	 */
	/* NOTE: There is no RD here. */
	rn = bgp_node_lookup(vpn->route_table, (struct prefix *)p);
	if (!rn)
		return 0;

	/* Next, locate route node in the global EVPN routing table. Note that
	 * this table is a 2-level tree (RD-level + Prefix-level) similar to
	 * L3VPN routes.
	 */
	global_rn = bgp_afi_node_lookup(bgp->rib[afi][safi], afi, safi,
					(struct prefix *)p, &vpn->prd);
	if (global_rn) {
		/* Delete route entry in the global EVPN table. */
		delete_evpn_route_entry(bgp, vpn, afi, safi, global_rn, &ri);

		/* Schedule for processing - withdraws to peers happen from
		 * this table.
		 */
		if (ri)
			bgp_process(bgp, global_rn, afi, safi);
		bgp_unlock_node(global_rn);
	}

	/* Delete route entry in the VNI route table. This can just be removed.
	 */
	delete_evpn_route_entry(bgp, vpn, afi, safi, rn, &ri);
	if (ri)
		bgp_info_reap(rn, ri);
	bgp_unlock_node(rn);

	return 0;
}

/*
 * Update all type-2 (MACIP) local routes for this VNI - these should also
 * be scheduled for advertise to peers.
 */
static int update_all_type2_routes(struct bgp *bgp, struct bgpevpn *vpn)
{
	afi_t afi;
	safi_t safi;
	struct bgp_node *rn;
	struct bgp_info *ri;
	struct attr attr;
	struct attr attr_sticky;
	struct attr attr_def_gw;
	struct attr attr_ip6_ll;
	struct attr *attr_new;
	int add_l3_ecomm = 0;

	afi = AFI_L2VPN;
	safi = SAFI_EVPN;
	memset(&attr, 0, sizeof(struct attr));
	memset(&attr_sticky, 0, sizeof(struct attr));
	memset(&attr_def_gw, 0, sizeof(struct attr));
	memset(&attr_ip6_ll, 0, sizeof(struct attr));

	/* Build path-attribute - multiple type-2 routes for this VNI will share
	 * the same path attribute, but we need separate structures for sticky
	 * MACs, default gateway and IPv6 link-local addresses (no L3 RT/RMAC).
	 */
	bgp_attr_default_set(&attr, BGP_ORIGIN_IGP);
	bgp_attr_default_set(&attr_sticky, BGP_ORIGIN_IGP);
	bgp_attr_default_set(&attr_def_gw, BGP_ORIGIN_IGP);
	attr.nexthop = vpn->originator_ip;
	attr.mp_nexthop_global_in = vpn->originator_ip;
	attr.mp_nexthop_len = BGP_ATTR_NHLEN_IPV4;
	bgpevpn_get_rmac(vpn, &attr.rmac);
	attr_sticky.nexthop = vpn->originator_ip;
	attr_sticky.mp_nexthop_global_in = vpn->originator_ip;
	attr_sticky.mp_nexthop_len = BGP_ATTR_NHLEN_IPV4;
	attr_sticky.sticky = 1;
	bgpevpn_get_rmac(vpn, &attr_sticky.rmac);
	attr_def_gw.nexthop = vpn->originator_ip;
	attr_def_gw.mp_nexthop_global_in = vpn->originator_ip;
	attr_def_gw.mp_nexthop_len = BGP_ATTR_NHLEN_IPV4;
	attr_def_gw.default_gw = 1;
	bgpevpn_get_rmac(vpn, &attr_def_gw.rmac);
	bgp_attr_default_set(&attr_ip6_ll, BGP_ORIGIN_IGP);
	attr_ip6_ll.nexthop = vpn->originator_ip;
	attr_ip6_ll.mp_nexthop_global_in = vpn->originator_ip;
	attr_ip6_ll.mp_nexthop_len = BGP_ATTR_NHLEN_IPV4;

	/* Add L3 VNI RTs and RMAC for non IPv6 link-local attributes if
	 * using L3 VNI for type-2 routes also.
	 */
	if (CHECK_FLAG(vpn->flags, VNI_FLAG_USE_TWO_LABELS))
		add_l3_ecomm = 1;

	build_evpn_route_extcomm(vpn, &attr, add_l3_ecomm);
	build_evpn_route_extcomm(vpn, &attr_sticky, add_l3_ecomm);
	build_evpn_route_extcomm(vpn, &attr_def_gw, add_l3_ecomm);
	build_evpn_route_extcomm(vpn, &attr_ip6_ll, 0);

	/* Walk this VNI's route table and update local type-2 routes. For any
	 * routes updated, update corresponding entry in the global table too.
	 */
	for (rn = bgp_table_top(vpn->route_table); rn;
	     rn = bgp_route_next(rn)) {
		struct prefix_evpn *evp = (struct prefix_evpn *)&rn->p;
		struct bgp_node *rd_rn;
		struct bgp_info *global_ri;

		if (evp->prefix.route_type != BGP_EVPN_MAC_IP_ROUTE)
			continue;

		if (IS_EVPN_PREFIX_IPADDR_V6(evp) &&
		    IN6_IS_ADDR_LINKLOCAL(&evp->prefix.ip.ipaddr_v6))
			update_evpn_route_entry(bgp, vpn, afi, safi, rn,
						&attr_ip6_ll, 0, 1, &ri, 0);
		else {
			if (evpn_route_is_sticky(bgp, rn))
				update_evpn_route_entry(bgp, vpn, afi, safi, rn,
							&attr_sticky, 0, 1, &ri,
							0);
			else if (evpn_route_is_def_gw(bgp, rn))
				update_evpn_route_entry(bgp, vpn, afi, safi, rn,
							&attr_def_gw, 0, 1, &ri,
							0);
			else
				update_evpn_route_entry(bgp, vpn, afi, safi, rn,
							&attr, 0, 1, &ri, 0);
<<<<<<< HEAD
=======
		} else {
			if (evpn_route_is_sticky(bgp, rn))
				update_evpn_route_entry(bgp, vpn, afi, safi, rn,
							&attr_sticky_ip6, 0, 1,
							&ri, 0);
			else if (evpn_route_is_def_gw(bgp, rn))
				update_evpn_route_entry(bgp, vpn, afi, safi, rn,
							&attr_def_gw_ip6, 0, 1,
							&ri, 0);
			else
				update_evpn_route_entry(bgp, vpn, afi, safi, rn,
							&attr_ip6, 0, 1, &ri,
							0);
>>>>>>> 58e7db10
		}

		/* If a local route exists for this prefix, we need to update
		 * the global routing table too.
		 */
		if (!ri)
			continue;

		/* Perform route selection; this is just to set the flags
		 * correctly
		 * as local route in the VNI always wins.
		 */
		evpn_route_select_install(bgp, vpn, rn);

		attr_new = ri->attr;

		/* Update route in global routing table. */
		rd_rn = bgp_afi_node_get(bgp->rib[afi][safi], afi, safi,
					 (struct prefix *)evp, &vpn->prd);
		assert(rd_rn);
		update_evpn_route_entry(bgp, vpn, afi, safi, rd_rn, attr_new, 0,
					0, &global_ri, 0);

		/* Schedule for processing and unlock node. */
		bgp_process(bgp, rd_rn, afi, safi);
		bgp_unlock_node(rd_rn);
	}

	/* Unintern temporary. */
	aspath_unintern(&attr.aspath);
	aspath_unintern(&attr_sticky.aspath);
	aspath_unintern(&attr_def_gw.aspath);
	aspath_unintern(&attr_ip6_ll.aspath);

	return 0;
}

/*
 * Delete all type-2 (MACIP) local routes for this VNI - only from the
 * global routing table. These are also scheduled for withdraw from peers.
 */
static int delete_global_type2_routes(struct bgp *bgp, struct bgpevpn *vpn)
{
	afi_t afi;
	safi_t safi;
	struct bgp_node *rdrn, *rn;
	struct bgp_table *table;
	struct bgp_info *ri;

	afi = AFI_L2VPN;
	safi = SAFI_EVPN;

	rdrn = bgp_node_lookup(bgp->rib[afi][safi], (struct prefix *)&vpn->prd);
	if (rdrn && rdrn->info) {
		table = (struct bgp_table *)rdrn->info;
		for (rn = bgp_table_top(table); rn; rn = bgp_route_next(rn)) {
			struct prefix_evpn *evp = (struct prefix_evpn *)&rn->p;

			if (evp->prefix.route_type != BGP_EVPN_MAC_IP_ROUTE)
				continue;

			delete_evpn_route_entry(bgp, vpn, afi, safi, rn, &ri);
			if (ri)
				bgp_process(bgp, rn, afi, safi);
		}
	}

	/* Unlock RD node. */
	if (rdrn)
		bgp_unlock_node(rdrn);

	return 0;
}

/*
 * Delete all type-2 (MACIP) local routes for this VNI - from the global
 * table as well as the per-VNI route table.
 */
static int delete_all_type2_routes(struct bgp *bgp, struct bgpevpn *vpn)
{
	afi_t afi;
	safi_t safi;
	struct bgp_node *rn;
	struct bgp_info *ri;

	afi = AFI_L2VPN;
	safi = SAFI_EVPN;

	/* First, walk the global route table for this VNI's type-2 local
	 * routes.
	 * EVPN routes are a 2-level table, first get the RD table.
	 */
	delete_global_type2_routes(bgp, vpn);

	/* Next, walk this VNI's route table and delete local type-2 routes. */
	for (rn = bgp_table_top(vpn->route_table); rn;
	     rn = bgp_route_next(rn)) {
		struct prefix_evpn *evp = (struct prefix_evpn *)&rn->p;

		if (evp->prefix.route_type != BGP_EVPN_MAC_IP_ROUTE)
			continue;

		delete_evpn_route_entry(bgp, vpn, afi, safi, rn, &ri);

		/* Route entry in local table gets deleted immediately. */
		if (ri)
			bgp_info_reap(rn, ri);
	}

	return 0;
}

/*
 * Delete all routes in the per-VNI route table.
 */
static int delete_all_vni_routes(struct bgp *bgp, struct bgpevpn *vpn)
{
	struct bgp_node *rn;
	struct bgp_info *ri, *nextri;

	/* Walk this VNI's route table and delete all routes. */
	for (rn = bgp_table_top(vpn->route_table); rn;
	     rn = bgp_route_next(rn)) {
		for (ri = rn->info; (ri != NULL) && (nextri = ri->next, 1);
		     ri = nextri) {
			bgp_info_delete(rn, ri);
			bgp_info_reap(rn, ri);
		}
	}

	return 0;
}

/*
 * Update (and advertise) local routes for a VNI. Invoked upon the VNI
 * export RT getting modified or change to tunnel IP. Note that these
 * situations need the route in the per-VNI table as well as the global
 * table to be updated (as attributes change).
 */
static int update_routes_for_vni(struct bgp *bgp, struct bgpevpn *vpn)
{
	int ret;
	struct prefix_evpn p;

	/* Update and advertise the type-3 route (only one) followed by the
	 * locally learnt type-2 routes (MACIP) - for this VNI.
	 */
	build_evpn_type3_prefix(&p, vpn->originator_ip);
	ret = update_evpn_route(bgp, vpn, &p, 0);
	if (ret)
		return ret;

	return update_all_type2_routes(bgp, vpn);
}

/*
 * Delete (and withdraw) local routes for specified VNI from the global
 * table and per-VNI table. After this, remove all other routes from
 * the per-VNI table. Invoked upon the VNI being deleted or EVPN
 * (advertise-all-vni) being disabled.
 */
static int delete_routes_for_vni(struct bgp *bgp, struct bgpevpn *vpn)
{
	int ret;
	struct prefix_evpn p;

	/* Delete and withdraw locally learnt type-2 routes (MACIP)
	 * followed by type-3 routes (only one) - for this VNI.
	 */
	ret = delete_all_type2_routes(bgp, vpn);
	if (ret)
		return ret;

	build_evpn_type3_prefix(&p, vpn->originator_ip);
	ret = delete_evpn_route(bgp, vpn, &p);
	if (ret)
		return ret;

	/* Delete all routes from the per-VNI table. */
	return delete_all_vni_routes(bgp, vpn);
}

/*
 * There is a tunnel endpoint IP address change for this VNI, delete
 * prior type-3 route (if needed) and update.
 * Note: Route re-advertisement happens elsewhere after other processing
 * other changes.
 */
static int handle_tunnel_ip_change(struct bgp *bgp, struct bgpevpn *vpn,
				   struct in_addr originator_ip)
{
	struct prefix_evpn p;

	/* If VNI is not live, we only need to update the originator ip */
	if (!is_vni_live(vpn)) {
		vpn->originator_ip = originator_ip;
		return 0;
	}

	/* Update the tunnel-ip hash */
	bgp_tip_del(bgp, &vpn->originator_ip);
	bgp_tip_add(bgp, &originator_ip);

	/* filter routes as martian nexthop db has changed */
	bgp_filter_evpn_routes_upon_martian_nh_change(bgp);

	/* Need to withdraw type-3 route as the originator IP is part
	 * of the key.
	 */
	build_evpn_type3_prefix(&p, vpn->originator_ip);
	delete_evpn_route(bgp, vpn, &p);

	/* Update the tunnel IP and re-advertise all routes for this VNI. */
	vpn->originator_ip = originator_ip;
	return 0;
}

/*
 * Install route entry into the VRF routing table and invoke route selection.
 */
static int install_evpn_route_entry_in_vrf(struct bgp *bgp_vrf,
					   struct prefix_evpn *evp,
					   struct bgp_info *parent_ri)
{
	struct bgp_node *rn;
	struct bgp_info *ri;
	struct attr attr;
	struct attr *attr_new;
	int ret = 0;
	struct prefix p;
	struct prefix *pp = &p;
	afi_t afi = 0;
	safi_t safi = 0;
	char buf[PREFIX_STRLEN];
	char buf1[PREFIX_STRLEN];

	memset(pp, 0, sizeof(struct prefix));
	if (evp->prefix.route_type == BGP_EVPN_MAC_IP_ROUTE)
		ip_prefix_from_type2_prefix(evp, pp);
	else if (evp->prefix.route_type == BGP_EVPN_IP_PREFIX_ROUTE)
		ip_prefix_from_type5_prefix(evp, pp);

	if (bgp_debug_zebra(NULL)) {
		zlog_debug(
			"installing evpn prefix %s as ip prefix %s in vrf %s",
			prefix2str(evp, buf, sizeof(buf)),
			prefix2str(pp, buf1, sizeof(buf)),
			vrf_id_to_name(bgp_vrf->vrf_id));
	}

	/* Create (or fetch) route within the VRF. */
	/* NOTE: There is no RD here. */
	if (IS_EVPN_PREFIX_IPADDR_V4(evp)) {
		afi = AFI_IP;
		safi = SAFI_UNICAST;
		rn = bgp_node_get(bgp_vrf->rib[afi][safi], pp);
	} else if (IS_EVPN_PREFIX_IPADDR_V6(evp)) {
		afi = AFI_IP6;
		safi = SAFI_UNICAST;
		rn = bgp_node_get(bgp_vrf->rib[afi][safi], pp);
	} else
		return 0;

	/* EVPN routes currently only support a IPv4 next hop which corresponds
	 * to the remote VTEP. When importing into a VRF, if it is IPv6 host
	 * route, we have to convert the next hop to an IPv4-mapped address
	 * for the rest of the code to flow through.
	 */
	bgp_attr_dup(&attr, parent_ri->attr);
	if (afi == AFI_IP6)
		evpn_convert_nexthop_to_ipv6(&attr);

	/* Check if route entry is already present. */
	for (ri = rn->info; ri; ri = ri->next)
		if (ri->extra
		    && (struct bgp_info *)ri->extra->parent == parent_ri)
			break;

	if (!ri) {
		/* Add (or update) attribute to hash. */
		attr_new = bgp_attr_intern(&attr);

		/* Create new route with its attribute. */
		ri = info_make(parent_ri->type, parent_ri->sub_type, 0,
			       parent_ri->peer, attr_new, rn);
		SET_FLAG(ri->flags, BGP_INFO_VALID);
		bgp_info_extra_get(ri);
		ri->extra->parent = parent_ri;
		if (parent_ri->extra) {
			memcpy(&ri->extra->label, &parent_ri->extra->label,
			       sizeof(ri->extra->label));
			ri->extra->num_labels = parent_ri->extra->num_labels;
		}
		bgp_info_add(rn, ri);
	} else {
		if (attrhash_cmp(ri->attr, &attr)
		    && !CHECK_FLAG(ri->flags, BGP_INFO_REMOVED)) {
			bgp_unlock_node(rn);
			return 0;
		}
		/* The attribute has changed. */
		/* Add (or update) attribute to hash. */
		attr_new = bgp_attr_intern(&attr);

		/* Restore route, if needed. */
		if (CHECK_FLAG(ri->flags, BGP_INFO_REMOVED))
			bgp_info_restore(rn, ri);

		/* Mark if nexthop has changed. */
		if ((afi == AFI_IP &&
		    !IPV4_ADDR_SAME(&ri->attr->nexthop, &attr_new->nexthop)) ||
		    (afi == AFI_IP6 &&
		    !IPV6_ADDR_SAME(&ri->attr->mp_nexthop_global,
				    &attr_new->mp_nexthop_global)))
			SET_FLAG(ri->flags, BGP_INFO_IGP_CHANGED);

		/* Unintern existing, set to new. */
		bgp_attr_unintern(&ri->attr);
		ri->attr = attr_new;
		ri->uptime = bgp_clock();
	}

	/* Perform route selection and update zebra, if required. */
	bgp_process(bgp_vrf, rn, afi, safi);

	return ret;
}

/*
 * Install route entry into the VNI routing table and invoke route selection.
 */
static int install_evpn_route_entry(struct bgp *bgp, struct bgpevpn *vpn,
				    struct prefix_evpn *p,
				    struct bgp_info *parent_ri)
{
	struct bgp_node *rn;
	struct bgp_info *ri;
	struct attr *attr_new;
	int ret;

	/* Create (or fetch) route within the VNI. */
	/* NOTE: There is no RD here. */
	rn = bgp_node_get(vpn->route_table, (struct prefix *)p);

	/* Check if route entry is already present. */
	for (ri = rn->info; ri; ri = ri->next)
		if (ri->extra
		    && (struct bgp_info *)ri->extra->parent == parent_ri)
			break;

	if (!ri) {
		/* Add (or update) attribute to hash. */
		attr_new = bgp_attr_intern(parent_ri->attr);

		/* Create new route with its attribute. */
		ri = info_make(parent_ri->type, parent_ri->sub_type, 0,
			       parent_ri->peer, attr_new, rn);
		SET_FLAG(ri->flags, BGP_INFO_VALID);
		bgp_info_extra_get(ri);
		ri->extra->parent = parent_ri;
		if (parent_ri->extra) {
			memcpy(&ri->extra->label, &parent_ri->extra->label,
			       sizeof(ri->extra->label));
			ri->extra->num_labels = parent_ri->extra->num_labels;
		}
		bgp_info_add(rn, ri);
	} else {
		if (attrhash_cmp(ri->attr, parent_ri->attr)
		    && !CHECK_FLAG(ri->flags, BGP_INFO_REMOVED)) {
			bgp_unlock_node(rn);
			return 0;
		}
		/* The attribute has changed. */
		/* Add (or update) attribute to hash. */
		attr_new = bgp_attr_intern(parent_ri->attr);

		/* Restore route, if needed. */
		if (CHECK_FLAG(ri->flags, BGP_INFO_REMOVED))
			bgp_info_restore(rn, ri);

		/* Mark if nexthop has changed. */
		if (!IPV4_ADDR_SAME(&ri->attr->nexthop, &attr_new->nexthop))
			SET_FLAG(ri->flags, BGP_INFO_IGP_CHANGED);

		/* Unintern existing, set to new. */
		bgp_attr_unintern(&ri->attr);
		ri->attr = attr_new;
		ri->uptime = bgp_clock();
	}

	/* Perform route selection and update zebra, if required. */
	ret = evpn_route_select_install(bgp, vpn, rn);

	return ret;
}

/*
 * Uninstall route entry from the VRF routing table and send message
 * to zebra, if appropriate.
 */
static int uninstall_evpn_route_entry_in_vrf(struct bgp *bgp_vrf,
					     struct prefix_evpn *evp,
					     struct bgp_info *parent_ri)
{
	struct bgp_node *rn;
	struct bgp_info *ri;
	int ret = 0;
	struct prefix p;
	struct prefix *pp = &p;
	afi_t afi = 0;
	safi_t safi = 0;
	char buf[PREFIX_STRLEN];
	char buf1[PREFIX_STRLEN];

	memset(pp, 0, sizeof(struct prefix));
	if (evp->prefix.route_type == BGP_EVPN_MAC_IP_ROUTE)
		ip_prefix_from_type2_prefix(evp, pp);
	else if (evp->prefix.route_type == BGP_EVPN_IP_PREFIX_ROUTE)
		ip_prefix_from_type5_prefix(evp, pp);

	if (bgp_debug_zebra(NULL)) {
		zlog_debug(
			"uninstalling evpn prefix %s as ip prefix %s in vrf %s",
			prefix2str(evp, buf, sizeof(buf)),
			prefix2str(pp, buf1, sizeof(buf)),
			vrf_id_to_name(bgp_vrf->vrf_id));
	}

	/* Locate route within the VRF. */
	/* NOTE: There is no RD here. */
	if (IS_EVPN_PREFIX_IPADDR_V4(evp)) {
		afi = AFI_IP;
		safi = SAFI_UNICAST;
		rn = bgp_node_lookup(bgp_vrf->rib[afi][safi], pp);
	} else {
		afi = AFI_IP6;
		safi = SAFI_UNICAST;
		rn = bgp_node_lookup(bgp_vrf->rib[afi][safi], pp);
	}

	if (!rn)
		return 0;

	/* Find matching route entry. */
	for (ri = rn->info; ri; ri = ri->next)
		if (ri->extra
		    && (struct bgp_info *)ri->extra->parent == parent_ri)
			break;

	if (!ri)
		return 0;

	/* Mark entry for deletion */
	bgp_info_delete(rn, ri);

	/* Perform route selection and update zebra, if required. */
	bgp_process(bgp_vrf, rn, afi, safi);

	/* Unlock route node. */
	bgp_unlock_node(rn);

	return ret;
}

/*
 * Uninstall route entry from the VNI routing table and send message
 * to zebra, if appropriate.
 */
static int uninstall_evpn_route_entry(struct bgp *bgp, struct bgpevpn *vpn,
				      struct prefix_evpn *p,
				      struct bgp_info *parent_ri)
{
	struct bgp_node *rn;
	struct bgp_info *ri;
	int ret;

	/* Locate route within the VNI. */
	/* NOTE: There is no RD here. */
	rn = bgp_node_lookup(vpn->route_table, (struct prefix *)p);
	if (!rn)
		return 0;

	/* Find matching route entry. */
	for (ri = rn->info; ri; ri = ri->next)
		if (ri->extra
		    && (struct bgp_info *)ri->extra->parent == parent_ri)
			break;

	if (!ri)
		return 0;

	/* Mark entry for deletion */
	bgp_info_delete(rn, ri);

	/* Perform route selection and update zebra, if required. */
	ret = evpn_route_select_install(bgp, vpn, rn);

	/* Unlock route node. */
	bgp_unlock_node(rn);

	return ret;
}

/*
 * Given a route entry and a VRF, see if this route entry should be
 * imported into the VRF i.e., RTs match.
 */
static int is_route_matching_for_vrf(struct bgp *bgp_vrf, struct bgp_info *ri)
{
	struct attr *attr = ri->attr;
	struct ecommunity *ecom;
	int i;

	assert(attr);
	/* Route should have valid RT to be even considered. */
	if (!(attr->flag & ATTR_FLAG_BIT(BGP_ATTR_EXT_COMMUNITIES)))
		return 0;

	ecom = attr->ecommunity;
	if (!ecom || !ecom->size)
		return 0;

	/* For each extended community RT, see if it matches this VNI. If any RT
	 * matches, we're done.
	 */
	for (i = 0; i < ecom->size; i++) {
		u_char *pnt;
		u_char type, sub_type;
		struct ecommunity_val *eval;
		struct ecommunity_val eval_tmp;
		struct vrf_irt_node *irt;

		/* Only deal with RTs */
		pnt = (ecom->val + (i * ECOMMUNITY_SIZE));
		eval = (struct ecommunity_val *)(ecom->val
						 + (i * ECOMMUNITY_SIZE));
		type = *pnt++;
		sub_type = *pnt++;
		if (sub_type != ECOMMUNITY_ROUTE_TARGET)
			continue;

		/* See if this RT matches specified VNIs import RTs */
		irt = lookup_vrf_import_rt(eval);
		if (irt && irt->vrfs)
			if (is_vrf_present_in_irt_vrfs(irt->vrfs, bgp_vrf))
				return 1;

		/* Also check for non-exact match. In this, we mask out the AS
		 * and
		 * only check on the local-admin sub-field. This is to
		 * facilitate using
		 * VNI as the RT for EBGP peering too.
		 */
		irt = NULL;
		if (type == ECOMMUNITY_ENCODE_AS
		    || type == ECOMMUNITY_ENCODE_AS4
		    || type == ECOMMUNITY_ENCODE_IP) {
			memcpy(&eval_tmp, eval, ECOMMUNITY_SIZE);
			mask_ecom_global_admin(&eval_tmp, eval);
			irt = lookup_vrf_import_rt(&eval_tmp);
		}
		if (irt && irt->vrfs)
			if (is_vrf_present_in_irt_vrfs(irt->vrfs, bgp_vrf))
				return 1;
	}

	return 0;
}

/*
 * Given a route entry and a VNI, see if this route entry should be
 * imported into the VNI i.e., RTs match.
 */
static int is_route_matching_for_vni(struct bgp *bgp, struct bgpevpn *vpn,
				     struct bgp_info *ri)
{
	struct attr *attr = ri->attr;
	struct ecommunity *ecom;
	int i;

	assert(attr);
	/* Route should have valid RT to be even considered. */
	if (!(attr->flag & ATTR_FLAG_BIT(BGP_ATTR_EXT_COMMUNITIES)))
		return 0;

	ecom = attr->ecommunity;
	if (!ecom || !ecom->size)
		return 0;

	/* For each extended community RT, see if it matches this VNI. If any RT
	 * matches, we're done.
	 */
	for (i = 0; i < ecom->size; i++) {
		u_char *pnt;
		u_char type, sub_type;
		struct ecommunity_val *eval;
		struct ecommunity_val eval_tmp;
		struct irt_node *irt;

		/* Only deal with RTs */
		pnt = (ecom->val + (i * ECOMMUNITY_SIZE));
		eval = (struct ecommunity_val *)(ecom->val
						 + (i * ECOMMUNITY_SIZE));
		type = *pnt++;
		sub_type = *pnt++;
		if (sub_type != ECOMMUNITY_ROUTE_TARGET)
			continue;

		/* See if this RT matches specified VNIs import RTs */
		irt = lookup_import_rt(bgp, eval);
		if (irt && irt->vnis)
			if (is_vni_present_in_irt_vnis(irt->vnis, vpn))
				return 1;

		/* Also check for non-exact match. In this, we mask out the AS
		 * and
		 * only check on the local-admin sub-field. This is to
		 * facilitate using
		 * VNI as the RT for EBGP peering too.
		 */
		irt = NULL;
		if (type == ECOMMUNITY_ENCODE_AS
		    || type == ECOMMUNITY_ENCODE_AS4
		    || type == ECOMMUNITY_ENCODE_IP) {
			memcpy(&eval_tmp, eval, ECOMMUNITY_SIZE);
			mask_ecom_global_admin(&eval_tmp, eval);
			irt = lookup_import_rt(bgp, &eval_tmp);
		}
		if (irt && irt->vnis)
			if (is_vni_present_in_irt_vnis(irt->vnis, vpn))
				return 1;
	}

	return 0;
}

/*
 * Install or uninstall mac-ip routes are appropriate for this
 * particular VRF.
 */
static int install_uninstall_routes_for_vrf(struct bgp *bgp_vrf, int install)
{
	afi_t afi;
	safi_t safi;
	struct bgp_node *rd_rn, *rn;
	struct bgp_table *table;
	struct bgp_info *ri;
	int ret;
	char buf[PREFIX_STRLEN];
	struct bgp *bgp_def = NULL;

	afi = AFI_L2VPN;
	safi = SAFI_EVPN;
	bgp_def = bgp_get_default();
	if (!bgp_def)
		return -1;

	/* Walk entire global routing table and evaluate routes which could be
	 * imported into this VRF. Note that we need to loop through all global
	 * routes to determine which route matches the import rt on vrf
	 */
	for (rd_rn = bgp_table_top(bgp_def->rib[afi][safi]); rd_rn;
	     rd_rn = bgp_route_next(rd_rn)) {
		table = (struct bgp_table *)(rd_rn->info);
		if (!table)
			continue;

		for (rn = bgp_table_top(table); rn; rn = bgp_route_next(rn)) {
			struct prefix_evpn *evp = (struct prefix_evpn *)&rn->p;

			/* if not mac-ip route skip this route */
			if (!(evp->prefix.route_type == BGP_EVPN_MAC_IP_ROUTE
			      || evp->prefix.route_type
					 == BGP_EVPN_IP_PREFIX_ROUTE))
				continue;

			/* if not a mac+ip route skip this route */
			if (!(IS_EVPN_PREFIX_IPADDR_V4(evp)
			      || IS_EVPN_PREFIX_IPADDR_V6(evp)))
				continue;

			for (ri = rn->info; ri; ri = ri->next) {
				/* Consider "valid" remote routes applicable for
				 * this VRF.
				 */
				if (!(CHECK_FLAG(ri->flags, BGP_INFO_VALID)
				      && ri->type == ZEBRA_ROUTE_BGP
				      && ri->sub_type == BGP_ROUTE_NORMAL))
					continue;

				if (is_route_matching_for_vrf(bgp_vrf, ri)) {
					if (install)
						ret = install_evpn_route_entry_in_vrf(
							bgp_vrf, evp, ri);
					else
						ret = uninstall_evpn_route_entry_in_vrf(
							bgp_vrf, evp, ri);

					if (ret) {
						zlog_err(
							"Failed to %s EVPN %s route in VRF %s",
							install ? "install"
								: "uninstall",
							prefix2str(evp, buf,
								   sizeof(buf)),
							vrf_id_to_name(
								bgp_vrf->vrf_id));
						return ret;
					}
				}
			}
		}
	}

	return 0;
}

/*
 * Install or uninstall routes of specified type that are appropriate for this
 * particular VNI.
 */
static int install_uninstall_routes_for_vni(struct bgp *bgp,
					    struct bgpevpn *vpn,
					    bgp_evpn_route_type rtype,
					    int install)
{
	afi_t afi;
	safi_t safi;
	struct bgp_node *rd_rn, *rn;
	struct bgp_table *table;
	struct bgp_info *ri;
	int ret;

	afi = AFI_L2VPN;
	safi = SAFI_EVPN;

	/* Walk entire global routing table and evaluate routes which could be
	 * imported into this VPN. Note that we cannot just look at the routes
	 * for
	 * the VNI's RD - remote routes applicable for this VNI could have any
	 * RD.
	 */
	/* EVPN routes are a 2-level table. */
	for (rd_rn = bgp_table_top(bgp->rib[afi][safi]); rd_rn;
	     rd_rn = bgp_route_next(rd_rn)) {
		table = (struct bgp_table *)(rd_rn->info);
		if (!table)
			continue;

		for (rn = bgp_table_top(table); rn; rn = bgp_route_next(rn)) {
			struct prefix_evpn *evp = (struct prefix_evpn *)&rn->p;

			if (evp->prefix.route_type != rtype)
				continue;

			for (ri = rn->info; ri; ri = ri->next) {
				/* Consider "valid" remote routes applicable for
				 * this VNI. */
				if (!(CHECK_FLAG(ri->flags, BGP_INFO_VALID)
				      && ri->type == ZEBRA_ROUTE_BGP
				      && ri->sub_type == BGP_ROUTE_NORMAL))
					continue;

				if (is_route_matching_for_vni(bgp, vpn, ri)) {
					if (install)
						ret = install_evpn_route_entry(
							bgp, vpn, evp, ri);
					else
						ret = uninstall_evpn_route_entry(
							bgp, vpn, evp, ri);

					if (ret) {
						zlog_err(
							"%u: Failed to %s EVPN %s route in VNI %u",
							bgp->vrf_id,
							install ? "install"
								: "uninstall",
							rtype == BGP_EVPN_MAC_IP_ROUTE
								? "MACIP"
								: "IMET",
							vpn->vni);
						return ret;
					}
				}
			}
		}
	}

	return 0;
}

/* Install any existing remote routes applicable for this VRF into VRF RIB. This
 * is invoked upon l3vni-add or l3vni import rt change
 */
static int install_routes_for_vrf(struct bgp *bgp_vrf)
{
	install_uninstall_routes_for_vrf(bgp_vrf, 1);
	return 0;
}

/*
 * Install any existing remote routes applicable for this VNI into its
 * routing table. This is invoked when a VNI becomes "live" or its Import
 * RT is changed.
 */
static int install_routes_for_vni(struct bgp *bgp, struct bgpevpn *vpn)
{
	int ret;

	/* Install type-3 routes followed by type-2 routes - the ones applicable
	 * for this VNI.
	 */
	ret = install_uninstall_routes_for_vni(bgp, vpn, BGP_EVPN_IMET_ROUTE,
					       1);
	if (ret)
		return ret;

	return install_uninstall_routes_for_vni(bgp, vpn, BGP_EVPN_MAC_IP_ROUTE,
						1);
}

/* uninstall routes from l3vni vrf. */
static int uninstall_routes_for_vrf(struct bgp *bgp_vrf)
{
	install_uninstall_routes_for_vrf(bgp_vrf, 0);
	return 0;
}

/*
 * Uninstall any existing remote routes for this VNI. One scenario in which
 * this is invoked is upon an import RT change.
 */
static int uninstall_routes_for_vni(struct bgp *bgp, struct bgpevpn *vpn)
{
	int ret;

	/* Uninstall type-2 routes followed by type-3 routes - the ones
	 * applicable
	 * for this VNI.
	 */
	ret = install_uninstall_routes_for_vni(bgp, vpn, BGP_EVPN_MAC_IP_ROUTE,
					       0);
	if (ret)
		return ret;

	return install_uninstall_routes_for_vni(bgp, vpn, BGP_EVPN_IMET_ROUTE,
						0);
}

/*
 * Install or uninstall route in matching VRFs (list).
 */
static int install_uninstall_route_in_vrfs(struct bgp *bgp_def, afi_t afi,
					   safi_t safi, struct prefix_evpn *evp,
					   struct bgp_info *ri,
					   struct list *vrfs, int install)
{
	char buf[PREFIX2STR_BUFFER];
	struct bgp *bgp_vrf;
	struct listnode *node, *nnode;

	/* Only type-2/type-5 routes go into a VRF */
	if (!(evp->prefix.route_type == BGP_EVPN_MAC_IP_ROUTE
	      || evp->prefix.route_type == BGP_EVPN_IP_PREFIX_ROUTE))
		return 0;

	/* if it is type-2 route and not a mac+ip route skip this route */
	if ((evp->prefix.route_type == BGP_EVPN_MAC_IP_ROUTE)
	    && !(IS_EVPN_PREFIX_IPADDR_V4(evp)
		 || IS_EVPN_PREFIX_IPADDR_V6(evp)))
		return 0;

	for (ALL_LIST_ELEMENTS(vrfs, node, nnode, bgp_vrf)) {
		int ret;

		if (install)
			ret = install_evpn_route_entry_in_vrf(bgp_vrf, evp, ri);
		else
			ret = uninstall_evpn_route_entry_in_vrf(bgp_vrf, evp,
								ri);

		if (ret) {
			zlog_err("%u: Failed to %s prefix %s in VRF %s",
				 bgp_def->vrf_id,
				 install ? "install" : "uninstall",
				 prefix2str(evp, buf, sizeof(buf)),
				 vrf_id_to_name(bgp_vrf->vrf_id));
			return ret;
		}
	}

	return 0;
}

/*
 * Install or uninstall route in matching VNIs (list).
 */
static int install_uninstall_route_in_vnis(struct bgp *bgp, afi_t afi,
					   safi_t safi, struct prefix_evpn *evp,
					   struct bgp_info *ri,
					   struct list *vnis, int install)
{
	struct bgpevpn *vpn;
	struct listnode *node, *nnode;

	for (ALL_LIST_ELEMENTS(vnis, node, nnode, vpn)) {
		int ret;

		if (!is_vni_live(vpn))
			continue;

		if (install)
			ret = install_evpn_route_entry(bgp, vpn, evp, ri);
		else
			ret = uninstall_evpn_route_entry(bgp, vpn, evp, ri);

		if (ret) {
			zlog_err("%u: Failed to %s EVPN %s route in VNI %u",
				 bgp->vrf_id, install ? "install" : "uninstall",
				 evp->prefix.route_type == BGP_EVPN_MAC_IP_ROUTE
					 ? "MACIP"
					 : "IMET",
				 vpn->vni);
			return ret;
		}
	}

	return 0;
}

/*
 * Install or uninstall route for appropriate VNIs.
 */
static int install_uninstall_evpn_route(struct bgp *bgp, afi_t afi, safi_t safi,
					struct prefix *p, struct bgp_info *ri,
					int import)
{
	struct prefix_evpn *evp = (struct prefix_evpn *)p;
	struct attr *attr = ri->attr;
	struct ecommunity *ecom;
	int i;

	assert(attr);

	/* Only type-2 and type-3 and type-5 are supported currently */
	if (!(evp->prefix.route_type == BGP_EVPN_MAC_IP_ROUTE
	      || evp->prefix.route_type == BGP_EVPN_IMET_ROUTE
	      || evp->prefix.route_type == BGP_EVPN_IP_PREFIX_ROUTE))
		return 0;

	/* If we don't have Route Target, nothing much to do. */
	if (!(attr->flag & ATTR_FLAG_BIT(BGP_ATTR_EXT_COMMUNITIES)))
		return 0;

	ecom = attr->ecommunity;
	if (!ecom || !ecom->size)
		return -1;

	/* For each extended community RT, see which VNIs/VRFs match and import
	 * the route into matching VNIs/VRFs.
	 */
	for (i = 0; i < ecom->size; i++) {
		u_char *pnt;
		u_char type, sub_type;
		struct ecommunity_val *eval;
		struct ecommunity_val eval_tmp;
		struct irt_node *irt;	 /* import rt for l2vni */
		struct vrf_irt_node *vrf_irt; /* import rt for l3vni */

		/* Only deal with RTs */
		pnt = (ecom->val + (i * ECOMMUNITY_SIZE));
		eval = (struct ecommunity_val *)(ecom->val
						 + (i * ECOMMUNITY_SIZE));
		type = *pnt++;
		sub_type = *pnt++;
		if (sub_type != ECOMMUNITY_ROUTE_TARGET)
			continue;

		/* Import route into matching l2-vnis (type-2/type-3 routes go
		 * into l2vni table)
		 */
		irt = lookup_import_rt(bgp, eval);
		if (irt && irt->vnis)
			install_uninstall_route_in_vnis(bgp, afi, safi, evp, ri,
							irt->vnis, import);

		/* Import route into matching l3-vnis (type-2/type-5 routes go
		 * into l3vni/vrf table)
		 */
		vrf_irt = lookup_vrf_import_rt(eval);
		if (vrf_irt && vrf_irt->vrfs)
			install_uninstall_route_in_vrfs(bgp, afi, safi, evp, ri,
							vrf_irt->vrfs, import);

		/* Also check for non-exact match. In this,
		 *  we mask out the AS and
		 * only check on the local-admin sub-field.
		 * This is to facilitate using
		 * VNI as the RT for EBGP peering too.
		 */
		irt = NULL;
		vrf_irt = NULL;
		if (type == ECOMMUNITY_ENCODE_AS
		    || type == ECOMMUNITY_ENCODE_AS4
		    || type == ECOMMUNITY_ENCODE_IP) {
			memcpy(&eval_tmp, eval, ECOMMUNITY_SIZE);
			mask_ecom_global_admin(&eval_tmp, eval);
			irt = lookup_import_rt(bgp, &eval_tmp);
			vrf_irt = lookup_vrf_import_rt(&eval_tmp);
		}
		if (irt && irt->vnis)
			install_uninstall_route_in_vnis(bgp, afi, safi, evp, ri,
							irt->vnis, import);
		if (vrf_irt && vrf_irt->vrfs)
			install_uninstall_route_in_vrfs(bgp, afi, safi, evp, ri,
							vrf_irt->vrfs, import);
	}

	return 0;
}

/* delete and withdraw all ipv4 and ipv6 routes in the vrf table as type-5
 * routes */
static void delete_withdraw_vrf_routes(struct bgp *bgp_vrf)
{
	/* delete all ipv4 routes and withdraw from peers */
	bgp_evpn_withdraw_type5_routes(bgp_vrf, AFI_IP, SAFI_UNICAST);

	/* delete all ipv6 routes and withdraw from peers */
	bgp_evpn_withdraw_type5_routes(bgp_vrf, AFI_IP6, SAFI_UNICAST);
}

/* update and advertise all ipv4 and ipv6 routes in thr vrf table as type-5
 * routes */
static void update_advertise_vrf_routes(struct bgp *bgp_vrf)
{
	/* update all ipv4 routes */
	bgp_evpn_advertise_type5_routes(bgp_vrf, AFI_IP, SAFI_UNICAST);

	/* update all ipv6 routes */
	bgp_evpn_advertise_type5_routes(bgp_vrf, AFI_IP6, SAFI_UNICAST);
}

/*
 * update and advertise local routes for a VRF as type-5 routes.
 * This is invoked upon RD change for a VRF. Note taht the processing is only
 * done in the global route table using the routes which already exist in the
 * VRF routing table
 */
static void update_router_id_vrf(struct bgp *bgp_vrf)
{
	/* skip if the RD is configured */
	if (is_vrf_rd_configured(bgp_vrf))
		return;

	/* derive the RD for the VRF based on new router-id */
	bgp_evpn_derive_auto_rd_for_vrf(bgp_vrf);

	/* update advertise ipv4|ipv6 routes as type-5 routes */
	update_advertise_vrf_routes(bgp_vrf);
}

/*
 * Delete and withdraw all type-5 routes  for the RD corresponding to VRF.
 * This is invoked upon VRF RD change. The processing is done only from global
 * table.
 */
static void withdraw_router_id_vrf(struct bgp *bgp_vrf)
{
	/* skip if the RD is configured */
	if (is_vrf_rd_configured(bgp_vrf))
		return;

	/* delete/withdraw ipv4|ipv6 routes as type-5 routes */
	delete_withdraw_vrf_routes(bgp_vrf);
}

/*
 * Update and advertise local routes for a VNI. Invoked upon router-id
 * change. Note that the processing is done only on the global route table
 * using routes that already exist in the per-VNI table.
 */
static int update_advertise_vni_routes(struct bgp *bgp, struct bgpevpn *vpn)
{
	struct prefix_evpn p;
	struct bgp_node *rn, *global_rn;
	struct bgp_info *ri, *global_ri;
	struct attr *attr;
	afi_t afi = AFI_L2VPN;
	safi_t safi = SAFI_EVPN;

	/* Locate type-3 route for VNI in the per-VNI table and use its
	 * attributes to create and advertise the type-3 route for this VNI
	 * in the global table.
	 */
	build_evpn_type3_prefix(&p, vpn->originator_ip);
	rn = bgp_node_lookup(vpn->route_table, (struct prefix *)&p);
	if (!rn) /* unexpected */
		return 0;
	for (ri = rn->info; ri; ri = ri->next)
		if (ri->peer == bgp->peer_self && ri->type == ZEBRA_ROUTE_BGP
		    && ri->sub_type == BGP_ROUTE_STATIC)
			break;
	if (!ri) /* unexpected */
		return 0;
	attr = ri->attr;

	global_rn = bgp_afi_node_get(bgp->rib[afi][safi], afi, safi,
				     (struct prefix *)&p, &vpn->prd);
	update_evpn_route_entry(bgp, vpn, afi, safi, global_rn, attr, 1, 0, &ri,
				0);

	/* Schedule for processing and unlock node. */
	bgp_process(bgp, global_rn, afi, safi);
	bgp_unlock_node(global_rn);

	/* Now, walk this VNI's route table and use the route and its attribute
	 * to create and schedule route in global table.
	 */
	for (rn = bgp_table_top(vpn->route_table); rn;
	     rn = bgp_route_next(rn)) {
		struct prefix_evpn *evp = (struct prefix_evpn *)&rn->p;

		/* Identify MAC-IP local routes. */
		if (evp->prefix.route_type != BGP_EVPN_MAC_IP_ROUTE)
			continue;

		for (ri = rn->info; ri; ri = ri->next)
			if (ri->peer == bgp->peer_self
			    && ri->type == ZEBRA_ROUTE_BGP
			    && ri->sub_type == BGP_ROUTE_STATIC)
				break;
		if (!ri)
			continue;

		/* Create route in global routing table using this route entry's
		 * attribute.
		 */
		attr = ri->attr;
		global_rn = bgp_afi_node_get(bgp->rib[afi][safi], afi, safi,
					     (struct prefix *)evp, &vpn->prd);
		assert(global_rn);
		update_evpn_route_entry(bgp, vpn, afi, safi, global_rn, attr, 1,
					0, &global_ri, 0);

		/* Schedule for processing and unlock node. */
		bgp_process(bgp, global_rn, afi, safi);
		bgp_unlock_node(global_rn);
	}

	return 0;
}

/*
 * Delete (and withdraw) local routes for a VNI - only from the global
 * table. Invoked upon router-id change.
 */
static int delete_withdraw_vni_routes(struct bgp *bgp, struct bgpevpn *vpn)
{
	int ret;
	struct prefix_evpn p;
	struct bgp_node *global_rn;
	struct bgp_info *ri;
	afi_t afi = AFI_L2VPN;
	safi_t safi = SAFI_EVPN;

	/* Delete and withdraw locally learnt type-2 routes (MACIP)
	 * for this VNI - from the global table.
	 */
	ret = delete_global_type2_routes(bgp, vpn);
	if (ret)
		return ret;

	/* Remove type-3 route for this VNI from global table. */
	build_evpn_type3_prefix(&p, vpn->originator_ip);
	global_rn = bgp_afi_node_lookup(bgp->rib[afi][safi], afi, safi,
					(struct prefix *)&p, &vpn->prd);
	if (global_rn) {
		/* Delete route entry in the global EVPN table. */
		delete_evpn_route_entry(bgp, vpn, afi, safi, global_rn, &ri);

		/* Schedule for processing - withdraws to peers happen from
		 * this table.
		 */
		if (ri)
			bgp_process(bgp, global_rn, afi, safi);
		bgp_unlock_node(global_rn);
	}

	return 0;
}

/*
 * Handle router-id change. Update and advertise local routes corresponding
 * to this VNI from peers. Note that this is invoked after updating the
 * router-id. The routes in the per-VNI table are used to create routes in
 * the global table and schedule them.
 */
static void update_router_id_vni(struct hash_backet *backet, struct bgp *bgp)
{
	struct bgpevpn *vpn;

	vpn = (struct bgpevpn *)backet->data;

	if (!vpn) {
		zlog_warn("%s: VNI hash entry for VNI not found", __FUNCTION__);
		return;
	}

	/* Skip VNIs with configured RD. */
	if (is_rd_configured(vpn))
		return;

	bgp_evpn_derive_auto_rd(bgp, vpn);
	update_advertise_vni_routes(bgp, vpn);
}

/*
 * Handle router-id change. Delete and withdraw local routes corresponding
 * to this VNI from peers. Note that this is invoked prior to updating
 * the router-id and is done only on the global route table, the routes
 * are needed in the per-VNI table to re-advertise with new router id.
 */
static void withdraw_router_id_vni(struct hash_backet *backet, struct bgp *bgp)
{
	struct bgpevpn *vpn;

	vpn = (struct bgpevpn *)backet->data;

	if (!vpn) {
		zlog_warn("%s: VNI hash entry for VNI not found", __FUNCTION__);
		return;
	}

	/* Skip VNIs with configured RD. */
	if (is_rd_configured(vpn))
		return;

	delete_withdraw_vni_routes(bgp, vpn);
}

/*
 * Process received EVPN type-2 route (advertise or withdraw).
 */
static int process_type2_route(struct peer *peer, afi_t afi, safi_t safi,
			       struct attr *attr, u_char *pfx, int psize,
			       u_int32_t addpath_id)
{
	struct prefix_rd prd;
	struct prefix_evpn p;
	u_char ipaddr_len;
	u_char macaddr_len;
	mpls_label_t label[BGP_MAX_LABELS]; /* holds the VNI(s) as in packet */
	u_int32_t num_labels = 0;
	int ret;

	/* Type-2 route should be either 33, 37 or 49 bytes or an
	 * additional 3 bytes if there is a second label (VNI):
	 * RD (8), ESI (10), Eth Tag (4), MAC Addr Len (1),
	 * MAC Addr (6), IP len (1), IP (0, 4 or 16),
	 * MPLS Lbl1 (3), MPLS Lbl2 (0 or 3)
	 */
	if (psize != 33 && psize != 37 && psize != 49 && psize != 36
	    && psize != 40 && psize != 52) {
		zlog_err("%u:%s - Rx EVPN Type-2 NLRI with invalid length %d",
			 peer->bgp->vrf_id, peer->host, psize);
		return -1;
	}

	/* Make prefix_rd */
	prd.family = AF_UNSPEC;
	prd.prefixlen = 64;
	memcpy(&prd.val, pfx, 8);
	pfx += 8;

	/* Make EVPN prefix. */
	memset(&p, 0, sizeof(struct prefix_evpn));
	p.family = AF_EVPN;
	p.prefixlen = EVPN_TYPE_2_ROUTE_PREFIXLEN;
	p.prefix.route_type = BGP_EVPN_MAC_IP_ROUTE;

	/* Skip over Ethernet Seg Identifier for now. */
	pfx += 10;

	/* Skip over Ethernet Tag for now. */
	pfx += 4;

	/* Get the MAC Addr len */
	macaddr_len = *pfx++;

	/* Get the MAC Addr */
	if (macaddr_len == (ETH_ALEN * 8)) {
		memcpy(&p.prefix.mac.octet, pfx, ETH_ALEN);
		pfx += ETH_ALEN;
	} else {
		zlog_err(
			"%u:%s - Rx EVPN Type-2 NLRI with unsupported MAC address length %d",
			peer->bgp->vrf_id, peer->host, macaddr_len);
		return -1;
	}


	/* Get the IP. */
	ipaddr_len = *pfx++;
	if (ipaddr_len != 0 && ipaddr_len != IPV4_MAX_BITLEN
	    && ipaddr_len != IPV6_MAX_BITLEN) {
		zlog_err(
			"%u:%s - Rx EVPN Type-2 NLRI with unsupported IP address length %d",
			peer->bgp->vrf_id, peer->host, ipaddr_len);
		return -1;
	}

	if (ipaddr_len) {
		ipaddr_len /= 8; /* Convert to bytes. */
		p.prefix.ip.ipa_type = (ipaddr_len == IPV4_MAX_BYTELEN)
					       ? IPADDR_V4
					       : IPADDR_V6;
		memcpy(&p.prefix.ip.ip.addr, pfx, ipaddr_len);
	}
	pfx += ipaddr_len;

	/* Get the VNI(s). Stored as bytes here. */
	num_labels++;
	memset(label, 0, sizeof(label));
	memcpy(&label[0], pfx, BGP_LABEL_BYTES);
	pfx += BGP_LABEL_BYTES;
	psize -= (33 + ipaddr_len);
	/* Do we have a second VNI? */
	if (psize) {
		num_labels++;
		memcpy(&label[1], pfx, BGP_LABEL_BYTES);
		/*
		 * If in future, we are required to access additional fields,
		 * we MUST increment pfx by BGP_LABEL_BYTES in before reading
		 * the next field
		 */
	}

	/* Process the route. */
	if (attr)
		ret = bgp_update(peer, (struct prefix *)&p, addpath_id, attr,
				 afi, safi, ZEBRA_ROUTE_BGP, BGP_ROUTE_NORMAL,
				 &prd, &label[0], num_labels, 0, NULL);
	else
		ret = bgp_withdraw(peer, (struct prefix *)&p, addpath_id, attr,
				   afi, safi, ZEBRA_ROUTE_BGP, BGP_ROUTE_NORMAL,
				   &prd, &label[0], num_labels, NULL);
	return ret;
}

/*
 * Process received EVPN type-3 route (advertise or withdraw).
 */
static int process_type3_route(struct peer *peer, afi_t afi, safi_t safi,
			       struct attr *attr, u_char *pfx, int psize,
			       u_int32_t addpath_id)
{
	struct prefix_rd prd;
	struct prefix_evpn p;
	u_char ipaddr_len;
	int ret;

	/* Type-3 route should be either 17 or 29 bytes: RD (8), Eth Tag (4),
	 * IP len (1) and IP (4 or 16).
	 */
	if (psize != 17 && psize != 29) {
		zlog_err("%u:%s - Rx EVPN Type-3 NLRI with invalid length %d",
			 peer->bgp->vrf_id, peer->host, psize);
		return -1;
	}

	/* Make prefix_rd */
	prd.family = AF_UNSPEC;
	prd.prefixlen = 64;
	memcpy(&prd.val, pfx, 8);
	pfx += 8;

	/* Make EVPN prefix. */
	memset(&p, 0, sizeof(struct prefix_evpn));
	p.family = AF_EVPN;
	p.prefixlen = EVPN_TYPE_3_ROUTE_PREFIXLEN;
	p.prefix.route_type = BGP_EVPN_IMET_ROUTE;

	/* Skip over Ethernet Tag for now. */
	pfx += 4;

	/* Get the IP. */
	ipaddr_len = *pfx++;
	if (ipaddr_len == IPV4_MAX_BITLEN) {
		p.prefix.ip.ipa_type = IPADDR_V4;
		memcpy(&p.prefix.ip.ip.addr, pfx, IPV4_MAX_BYTELEN);
	} else {
		zlog_err(
			"%u:%s - Rx EVPN Type-3 NLRI with unsupported IP address length %d",
			peer->bgp->vrf_id, peer->host, ipaddr_len);
		return -1;
	}

	/* Process the route. */
	if (attr)
		ret = bgp_update(peer, (struct prefix *)&p, addpath_id, attr,
				 afi, safi, ZEBRA_ROUTE_BGP, BGP_ROUTE_NORMAL,
				 &prd, NULL, 0, 0, NULL);
	else
		ret = bgp_withdraw(peer, (struct prefix *)&p, addpath_id, attr,
				   afi, safi, ZEBRA_ROUTE_BGP, BGP_ROUTE_NORMAL,
				   &prd, NULL, 0, NULL);
	return ret;
}

/*
 * Process received EVPN type-5 route (advertise or withdraw).
 */
static int process_type5_route(struct peer *peer, afi_t afi, safi_t safi,
			       struct attr *attr, u_char *pfx, int psize,
			       u_int32_t addpath_id, int withdraw)
{
	struct prefix_rd prd;
	struct prefix_evpn p;
	struct bgp_route_evpn evpn;
	u_char ippfx_len;
	u_int32_t eth_tag;
	mpls_label_t label; /* holds the VNI as in the packet */
	int ret;

	/* Type-5 route should be 34 or 58 bytes:
	 * RD (8), ESI (10), Eth Tag (4), IP len (1), IP (4 or 16),
	 * GW (4 or 16) and VNI (3).
	 * Note that the IP and GW should both be IPv4 or both IPv6.
	 */
	if (psize != 34 && psize != 58) {
		zlog_err("%u:%s - Rx EVPN Type-5 NLRI with invalid length %d",
			 peer->bgp->vrf_id, peer->host, psize);
		return -1;
	}

	/* Make prefix_rd */
	prd.family = AF_UNSPEC;
	prd.prefixlen = 64;
	memcpy(&prd.val, pfx, 8);
	pfx += 8;

	/* Make EVPN prefix. */
	memset(&p, 0, sizeof(struct prefix_evpn));
	p.family = AF_EVPN;
	p.prefixlen = EVPN_TYPE_5_ROUTE_PREFIXLEN;
	p.prefix.route_type = BGP_EVPN_IP_PREFIX_ROUTE;

	/* Additional information outside of prefix - ESI and GW IP */
	memset(&evpn, 0, sizeof(evpn));

	/* Fetch ESI */
	memcpy(&evpn.eth_s_id.val, pfx, 10);
	pfx += 10;

	/* Fetch Ethernet Tag. */
	memcpy(&eth_tag, pfx, 4);
	p.prefix.eth_tag = ntohl(eth_tag);
	pfx += 4;

	/* Fetch IP prefix length. */
	ippfx_len = *pfx++;
	if (ippfx_len > IPV6_MAX_BITLEN) {
		zlog_err(
			"%u:%s - Rx EVPN Type-5 NLRI with invalid IP Prefix length %d",
			peer->bgp->vrf_id, peer->host, ippfx_len);
		return -1;
	}
	p.prefix.ip_prefix_length = ippfx_len;

	/* Determine IPv4 or IPv6 prefix */
	/* Since the address and GW are from the same family, this just becomes
	 * a simple check on the total size.
	 */
	if (psize == 34) {
		SET_IPADDR_V4(&p.prefix.ip);
		memcpy(&p.prefix.ip.ipaddr_v4, pfx, 4);
		pfx += 4;
		memcpy(&evpn.gw_ip.ipv4, pfx, 4);
		pfx += 4;
	} else {
		SET_IPADDR_V6(&p.prefix.ip);
		memcpy(&p.prefix.ip.ipaddr_v6, pfx, 16);
		pfx += 16;
		memcpy(&evpn.gw_ip.ipv6, pfx, 16);
		pfx += 16;
	}

	/* Get the VNI (in MPLS label field). Stored as bytes here. */
	memset(&label, 0, sizeof(label));
	memcpy(&label, pfx, BGP_LABEL_BYTES);

	/*
	 * If in future, we are required to access additional fields,
	 * we MUST increment pfx by BGP_LABEL_BYTES in before reading the next
	 * field
	 */

	/* Process the route. */
	if (!withdraw)
		ret = bgp_update(peer, (struct prefix *)&p, addpath_id, attr,
				 afi, safi, ZEBRA_ROUTE_BGP, BGP_ROUTE_NORMAL,
				 &prd, &label, 1, 0, &evpn);
	else
		ret = bgp_withdraw(peer, (struct prefix *)&p, addpath_id, attr,
				   afi, safi, ZEBRA_ROUTE_BGP, BGP_ROUTE_NORMAL,
				   &prd, &label, 1, &evpn);

	return ret;
}

static void evpn_mpattr_encode_type5(struct stream *s, struct prefix *p,
				     struct prefix_rd *prd, mpls_label_t *label,
				     u_int32_t num_labels, struct attr *attr)
{
	int len;
	char temp[16];
	struct evpn_addr *p_evpn_p;

	memset(&temp, 0, 16);
	if (p->family != AF_EVPN)
		return;
	p_evpn_p = &(p->u.prefix_evpn);

	/* len denites the total len of IP and GW-IP in the route
	   IP and GW-IP have to be both ipv4 or ipv6
	 */
	if (IS_IPADDR_V4(&p_evpn_p->ip))
		len = 8; /* IP and GWIP are both ipv4 */
	else
		len = 32; /* IP and GWIP are both ipv6 */
	/* Prefix contains RD, ESI, EthTag, IP length, IP, GWIP and VNI */
	stream_putc(s, 8 + 10 + 4 + 1 + len + 3);
	stream_put(s, prd->val, 8);
	if (attr)
		stream_put(s, &(attr->evpn_overlay.eth_s_id), 10);
	else
		stream_put(s, &temp, 10);
	stream_putl(s, p_evpn_p->eth_tag);
	stream_putc(s, p_evpn_p->ip_prefix_length);
	if (IS_IPADDR_V4(&p_evpn_p->ip))
		stream_put_ipv4(s, p_evpn_p->ip.ipaddr_v4.s_addr);
	else
		stream_put(s, &p_evpn_p->ip.ipaddr_v6, 16);
	if (attr) {
		if (IS_IPADDR_V4(&p_evpn_p->ip))
			stream_put_ipv4(s,
					attr->evpn_overlay.gw_ip.ipv4.s_addr);
		else
			stream_put(s, &(attr->evpn_overlay.gw_ip.ipv6), 16);
	} else {
		if (IS_IPADDR_V4(&p_evpn_p->ip))
			stream_put_ipv4(s, 0);
		else
			stream_put(s, &temp, 16);
	}

	if (num_labels)
		stream_put(s, label, 3);
	else
		stream_put3(s, 0);
}

/*
 * Cleanup specific VNI upon EVPN (advertise-all-vni) being disabled.
 */
static void cleanup_vni_on_disable(struct hash_backet *backet, struct bgp *bgp)
{
	struct bgpevpn *vpn = (struct bgpevpn *)backet->data;

	/* Remove EVPN routes and schedule for processing. */
	delete_routes_for_vni(bgp, vpn);

	/* Clear "live" flag and see if hash needs to be freed. */
	UNSET_FLAG(vpn->flags, VNI_FLAG_LIVE);
	if (!is_vni_configured(vpn))
		bgp_evpn_free(bgp, vpn);
}

/*
 * Free a VNI entry; iterator function called during cleanup.
 */
static void free_vni_entry(struct hash_backet *backet, struct bgp *bgp)
{
	struct bgpevpn *vpn;

	vpn = (struct bgpevpn *)backet->data;
	delete_all_vni_routes(bgp, vpn);
	bgp_evpn_free(bgp, vpn);
}

/*
 * Derive AUTO import RT for BGP VRF - L3VNI
 */
static void evpn_auto_rt_import_add_for_vrf(struct bgp *bgp_vrf)
{
	struct bgp *bgp_def = NULL;

	form_auto_rt(bgp_vrf, bgp_vrf->l3vni, bgp_vrf->vrf_import_rtl);
	UNSET_FLAG(bgp_vrf->vrf_flags, BGP_VRF_IMPORT_RT_CFGD);

	/* Map RT to VRF */
	bgp_def = bgp_get_default();
	if (!bgp_def)
		return;
	bgp_evpn_map_vrf_to_its_rts(bgp_vrf);
}

/*
 * Delete AUTO import RT from BGP VRF - L3VNI
 */
static void evpn_auto_rt_import_delete_for_vrf(struct bgp *bgp_vrf)
{
	evpn_rt_delete_auto(bgp_vrf, bgp_vrf->l3vni, bgp_vrf->vrf_import_rtl);
}

/*
 * Derive AUTO export RT for BGP VRF - L3VNI
 */
static void evpn_auto_rt_export_add_for_vrf(struct bgp *bgp_vrf)
{
	UNSET_FLAG(bgp_vrf->vrf_flags, BGP_VRF_EXPORT_RT_CFGD);
	form_auto_rt(bgp_vrf, bgp_vrf->l3vni, bgp_vrf->vrf_export_rtl);
}

/*
 * Delete AUTO export RT from BGP VRF - L3VNI
 */
static void evpn_auto_rt_export_delete_for_vrf(struct bgp *bgp_vrf)
{
	evpn_rt_delete_auto(bgp_vrf, bgp_vrf->l3vni, bgp_vrf->vrf_export_rtl);
}

static void bgp_evpn_handle_export_rt_change_for_vrf(struct bgp *bgp_vrf)
{
	struct bgp *bgp_def = NULL;
	struct listnode *node = NULL;
	struct bgpevpn *vpn = NULL;

	bgp_def = bgp_get_default();
	if (!bgp_def)
		return;

	/* update all type-5 routes */
	update_advertise_vrf_routes(bgp_vrf);

	/* update all type-2 routes */
	for (ALL_LIST_ELEMENTS_RO(bgp_vrf->l2vnis, node, vpn))
		update_routes_for_vni(bgp_def, vpn);
}

/*
 * Public functions.
 */

/* withdraw type-5 route corresponding to ip prefix */
void bgp_evpn_withdraw_type5_route(struct bgp *bgp_vrf, struct prefix *p,
				   afi_t afi, safi_t safi)
{
	int ret = 0;
	struct prefix_evpn evp;
	char buf[PREFIX_STRLEN];

	/* NOTE: Check needed as this is called per-route also. */
	if (!advertise_type5_routes(bgp_vrf, afi))
		return;

	build_type5_prefix_from_ip_prefix(&evp, p);
	ret = delete_evpn_type5_route(bgp_vrf, &evp);
	if (ret) {
		zlog_err(
			"%u failed to delete type-5 route for prefix %s in vrf %s",
			bgp_vrf->vrf_id, prefix2str(p, buf, sizeof(buf)),
			vrf_id_to_name(bgp_vrf->vrf_id));
	}
}

/* withdraw all type-5 routes for an address family */
void bgp_evpn_withdraw_type5_routes(struct bgp *bgp_vrf, afi_t afi, safi_t safi)
{
	struct bgp_table *table = NULL;
	struct bgp_node *rn = NULL;
	struct bgp_info *ri;

	/* Bail out early if we don't have to advertise type-5 routes. */
	if (!advertise_type5_routes(bgp_vrf, afi))
		return;

	table = bgp_vrf->rib[afi][safi];
	for (rn = bgp_table_top(table); rn; rn = bgp_route_next(rn)) {
		/* Only care about "selected" routes - non-imported. */
		/* TODO: Support for AddPath for EVPN. */
		for (ri = rn->info; ri; ri = ri->next) {
			if (CHECK_FLAG(ri->flags, BGP_INFO_SELECTED)
			    && (!ri->extra || !ri->extra->parent)) {
				bgp_evpn_withdraw_type5_route(bgp_vrf, &rn->p,
							      afi, safi);
				break;
			}
		}
	}
}

/*
 * Advertise IP prefix as type-5 route. The afi/safi and src_attr passed
 * to this function correspond to those of the source IP prefix (best
 * path in the case of the attr. In the case of a local prefix (when we
 * are advertising local subnets), the src_attr will be NULL.
 */
void bgp_evpn_advertise_type5_route(struct bgp *bgp_vrf, struct prefix *p,
				    struct attr *src_attr, afi_t afi,
				    safi_t safi)
{
	int ret = 0;
	struct prefix_evpn evp;
	char buf[PREFIX_STRLEN];

	/* NOTE: Check needed as this is called per-route also. */
	if (!advertise_type5_routes(bgp_vrf, afi))
		return;

	build_type5_prefix_from_ip_prefix(&evp, p);
	ret = update_evpn_type5_route(bgp_vrf, &evp, src_attr);
	if (ret)
		zlog_err("%u: Failed to create type-5 route for prefix %s",
			 bgp_vrf->vrf_id, prefix2str(p, buf, sizeof(buf)));
}

/* Inject all prefixes of a particular address-family (currently, IPv4 or
 * IPv6 unicast) into EVPN as type-5 routes. This is invoked when the
 * advertisement is enabled.
 */
void bgp_evpn_advertise_type5_routes(struct bgp *bgp_vrf, afi_t afi,
				     safi_t safi)
{
	struct bgp_table *table = NULL;
	struct bgp_node *rn = NULL;
	struct bgp_info *ri;

	/* Bail out early if we don't have to advertise type-5 routes. */
	if (!advertise_type5_routes(bgp_vrf, afi))
		return;

	table = bgp_vrf->rib[afi][safi];
	for (rn = bgp_table_top(table); rn; rn = bgp_route_next(rn)) {
		/* Need to identify the "selected" route entry to use its
		 * attribute. Also, we only consider "non-imported" routes.
		 * TODO: Support for AddPath for EVPN.
		 */
		for (ri = rn->info; ri; ri = ri->next) {
			if (CHECK_FLAG(ri->flags, BGP_INFO_SELECTED)
			    && (!ri->extra || !ri->extra->parent)) {

				/* apply the route-map */
				if (bgp_vrf->adv_cmd_rmap[afi][safi].map) {
					int ret = 0;

					ret = route_map_apply(
						bgp_vrf->adv_cmd_rmap[afi][safi]
							.map,
						&rn->p, RMAP_BGP, ri);
					if (ret == RMAP_DENYMATCH)
						continue;
				}
				bgp_evpn_advertise_type5_route(
					bgp_vrf, &rn->p, ri->attr, afi, safi);
				break;
			}
		}
	}
}

void evpn_rt_delete_auto(struct bgp *bgp, vni_t vni, struct list *rtl)
{
	struct listnode *node, *nnode, *node_to_del;
	struct ecommunity *ecom, *ecom_auto;
	struct ecommunity_val eval;

	encode_route_target_as((bgp->as & 0xFFFF), vni, &eval);

	ecom_auto = ecommunity_new();
	ecommunity_add_val(ecom_auto, &eval);
	node_to_del = NULL;

	for (ALL_LIST_ELEMENTS(rtl, node, nnode, ecom)) {
		if (ecommunity_match(ecom, ecom_auto)) {
			ecommunity_free(&ecom);
			node_to_del = node;
		}
	}

	if (node_to_del)
		list_delete_node(rtl, node_to_del);

	ecommunity_free(&ecom_auto);
}

void bgp_evpn_configure_import_rt_for_vrf(struct bgp *bgp_vrf,
					  struct ecommunity *ecomadd)
{
	/* uninstall routes from vrf */
	uninstall_routes_for_vrf(bgp_vrf);

	/* Cleanup the RT to VRF mapping */
	bgp_evpn_unmap_vrf_from_its_rts(bgp_vrf);

	/* Remove auto generated RT */
	evpn_auto_rt_import_delete_for_vrf(bgp_vrf);

	/* Add the newly configured RT to RT list */
	listnode_add_sort(bgp_vrf->vrf_import_rtl, ecomadd);
	SET_FLAG(bgp_vrf->vrf_flags, BGP_VRF_IMPORT_RT_CFGD);

	/* map VRF to its RTs */
	bgp_evpn_map_vrf_to_its_rts(bgp_vrf);

	/* install routes matching the new VRF */
	install_routes_for_vrf(bgp_vrf);
}

void bgp_evpn_unconfigure_import_rt_for_vrf(struct bgp *bgp_vrf,
					    struct ecommunity *ecomdel)
{
	struct listnode *node = NULL, *nnode = NULL, *node_to_del = NULL;
	struct ecommunity *ecom = NULL;

	/* uninstall routes from vrf */
	uninstall_routes_for_vrf(bgp_vrf);

	/* Cleanup the RT to VRF mapping */
	bgp_evpn_unmap_vrf_from_its_rts(bgp_vrf);

	/* remove the RT from the RT list */
	for (ALL_LIST_ELEMENTS(bgp_vrf->vrf_import_rtl, node, nnode, ecom)) {
		if (ecommunity_match(ecom, ecomdel)) {
			ecommunity_free(&ecom);
			node_to_del = node;
			break;
		}
	}

	if (node_to_del)
		list_delete_node(bgp_vrf->vrf_import_rtl, node_to_del);

	/* fallback to auto import rt, if this was the last RT */
	if (list_isempty(bgp_vrf->vrf_import_rtl)) {
		UNSET_FLAG(bgp_vrf->vrf_flags, BGP_VRF_IMPORT_RT_CFGD);
		evpn_auto_rt_import_add_for_vrf(bgp_vrf);
	}

	/* map VRFs to its RTs */
	bgp_evpn_map_vrf_to_its_rts(bgp_vrf);

	/* install routes matching this new RT */
	install_routes_for_vrf(bgp_vrf);
}

void bgp_evpn_configure_export_rt_for_vrf(struct bgp *bgp_vrf,
					  struct ecommunity *ecomadd)
{
	/* remove auto-generated RT */
	evpn_auto_rt_export_delete_for_vrf(bgp_vrf);

	/* Add the new RT to the RT list */
	listnode_add_sort(bgp_vrf->vrf_export_rtl, ecomadd);
	SET_FLAG(bgp_vrf->vrf_flags, BGP_VRF_EXPORT_RT_CFGD);

	bgp_evpn_handle_export_rt_change_for_vrf(bgp_vrf);
}

void bgp_evpn_unconfigure_export_rt_for_vrf(struct bgp *bgp_vrf,
					    struct ecommunity *ecomdel)
{
	struct listnode *node = NULL, *nnode = NULL, *node_to_del = NULL;
	struct ecommunity *ecom = NULL;

	/* Remove the RT from the RT list */
	for (ALL_LIST_ELEMENTS(bgp_vrf->vrf_export_rtl, node, nnode, ecom)) {
		if (ecommunity_match(ecom, ecomdel)) {
			ecommunity_free(&ecom);
			node_to_del = node;
			break;
		}
	}

	if (node_to_del)
		list_delete_node(bgp_vrf->vrf_export_rtl, node_to_del);

	/* fall back to auto-generated RT if this was the last RT */
	if (bgp_vrf->vrf_export_rtl && list_isempty(bgp_vrf->vrf_export_rtl)) {
		UNSET_FLAG(bgp_vrf->vrf_flags, BGP_VRF_EXPORT_RT_CFGD);
		evpn_auto_rt_export_add_for_vrf(bgp_vrf);
	}

	bgp_evpn_handle_export_rt_change_for_vrf(bgp_vrf);
}

/*
 * Handle change to BGP router id. This is invoked twice by the change
 * handler, first before the router id has been changed and then after
 * the router id has been changed. The first invocation will result in
 * local routes for all VNIs/VRF being deleted and withdrawn and the next
 * will result in the routes being re-advertised.
 */
void bgp_evpn_handle_router_id_update(struct bgp *bgp, int withdraw)
{
	if (withdraw) {

		/* delete and withdraw all the type-5 routes
		   stored in the global table for this vrf
		 */
		withdraw_router_id_vrf(bgp);

		/* delete all the VNI routes (type-2/type-3) routes for all the
		 * L2-VNIs
		 */
		hash_iterate(bgp->vnihash,
			     (void (*)(struct hash_backet *,
				       void *))withdraw_router_id_vni,
			     bgp);
	} else {

		/* advertise all routes in the vrf as type-5 routes with the new
		 * RD
		 */
		update_router_id_vrf(bgp);

		/* advertise all the VNI routes (type-2/type-3) routes with the
		 * new RD
		 */
		hash_iterate(bgp->vnihash,
			     (void (*)(struct hash_backet *,
				       void *))update_router_id_vni,
			     bgp);
	}
}

/*
 * Handle change to export RT - update and advertise local routes.
 */
int bgp_evpn_handle_export_rt_change(struct bgp *bgp, struct bgpevpn *vpn)
{
	return update_routes_for_vni(bgp, vpn);
}

void bgp_evpn_handle_vrf_rd_change(struct bgp *bgp_vrf, int withdraw)
{
	if (withdraw)
		delete_withdraw_vrf_routes(bgp_vrf);
	else
		update_advertise_vrf_routes(bgp_vrf);
}

/*
 * Handle change to RD. This is invoked twice by the change handler,
 * first before the RD has been changed and then after the RD has
 * been changed. The first invocation will result in local routes
 * of this VNI being deleted and withdrawn and the next will result
 * in the routes being re-advertised.
 */
void bgp_evpn_handle_rd_change(struct bgp *bgp, struct bgpevpn *vpn,
			       int withdraw)
{
	if (withdraw)
		delete_withdraw_vni_routes(bgp, vpn);
	else
		update_advertise_vni_routes(bgp, vpn);
}

/*
 * Install routes for this VNI. Invoked upon change to Import RT.
 */
int bgp_evpn_install_routes(struct bgp *bgp, struct bgpevpn *vpn)
{
	return install_routes_for_vni(bgp, vpn);
}

/*
 * Uninstall all routes installed for this VNI. Invoked upon change
 * to Import RT.
 */
int bgp_evpn_uninstall_routes(struct bgp *bgp, struct bgpevpn *vpn)
{
	return uninstall_routes_for_vni(bgp, vpn);
}

/*
 * TODO: Hardcoded for a maximum of 2 VNIs right now
 */
char *bgp_evpn_label2str(mpls_label_t *label, u_int32_t num_labels, char *buf,
			 int len)
{
	vni_t vni1, vni2;

	vni1 = label2vni(label);
	if (num_labels == 2) {
		vni2 = label2vni(label + 1);
		snprintf(buf, len, "%u/%u", vni1, vni2);
	} else
		snprintf(buf, len, "%u", vni1);
	return buf;
}

/*
 * Function to convert evpn route to json format.
 * NOTE: We don't use prefix2str as the output here is a bit different.
 */
void bgp_evpn_route2json(struct prefix_evpn *p, json_object *json)
{
	char buf1[ETHER_ADDR_STRLEN];
	char buf2[PREFIX2STR_BUFFER];

	if (!json)
		return;

	if (p->prefix.route_type == BGP_EVPN_IMET_ROUTE) {
		json_object_int_add(json, "routeType", p->prefix.route_type);
		json_object_int_add(json, "ethTag", 0);
		json_object_int_add(json, "ipLen",
				    IS_EVPN_PREFIX_IPADDR_V4(p)
					    ? IPV4_MAX_BITLEN
					    : IPV6_MAX_BITLEN);
		json_object_string_add(json, "ip",
				       inet_ntoa(p->prefix.ip.ipaddr_v4));
	} else if (p->prefix.route_type == BGP_EVPN_MAC_IP_ROUTE) {
		if (IS_EVPN_PREFIX_IPADDR_NONE(p)) {
			json_object_int_add(json, "routeType",
					    p->prefix.route_type);
			json_object_int_add(
				json, "esi",
				0); /* TODO: we don't support esi yet */
			json_object_int_add(json, "ethTag", 0);
			json_object_int_add(json, "macLen", 8 * ETH_ALEN);
			json_object_string_add(json, "mac",
					       prefix_mac2str(&p->prefix.mac,
							      buf1,
							      sizeof(buf1)));
		} else {
			u_char family;

			family = IS_EVPN_PREFIX_IPADDR_V4(p) ? AF_INET
							     : AF_INET6;

			json_object_int_add(json, "routeType",
					    p->prefix.route_type);
			json_object_int_add(
				json, "esi",
				0); /* TODO: we don't support esi yet */
			json_object_int_add(json, "ethTag", 0);
			json_object_int_add(json, "macLen", 8 * ETH_ALEN);
			json_object_string_add(json, "mac",
					       prefix_mac2str(&p->prefix.mac,
							      buf1,
							      sizeof(buf1)));
			json_object_int_add(json, "ipLen",
					    IS_EVPN_PREFIX_IPADDR_V4(p)
						    ? IPV4_MAX_BITLEN
						    : IPV6_MAX_BITLEN);
			json_object_string_add(
				json, "ip",
				inet_ntop(family, &p->prefix.ip.ip.addr, buf2,
					  PREFIX2STR_BUFFER));
		}
	} else {
		/* Currently, this is to cater to other AF_ETHERNET code. */
	}
}

/*
 * Function to convert evpn route to string.
 * NOTE: We don't use prefix2str as the output here is a bit different.
 */
char *bgp_evpn_route2str(struct prefix_evpn *p, char *buf, int len)
{
	char buf1[ETHER_ADDR_STRLEN];
	char buf2[PREFIX2STR_BUFFER];

	if (p->prefix.route_type == BGP_EVPN_IMET_ROUTE) {
		snprintf(buf, len, "[%d]:[0]:[%d]:[%s]", p->prefix.route_type,
			 IS_EVPN_PREFIX_IPADDR_V4(p) ? IPV4_MAX_BITLEN
						     : IPV6_MAX_BITLEN,
			 inet_ntoa(p->prefix.ip.ipaddr_v4));
	} else if (p->prefix.route_type == BGP_EVPN_MAC_IP_ROUTE) {
		if (IS_EVPN_PREFIX_IPADDR_NONE(p))
			snprintf(buf, len, "[%d]:[0]:[0]:[%d]:[%s]",
				 p->prefix.route_type, 8 * ETH_ALEN,
				 prefix_mac2str(&p->prefix.mac, buf1,
						sizeof(buf1)));
		else {
			u_char family;

			family = IS_EVPN_PREFIX_IPADDR_V4(p) ? AF_INET
							     : AF_INET6;
			snprintf(buf, len, "[%d]:[0]:[0]:[%d]:[%s]:[%d]:[%s]",
				 p->prefix.route_type, 8 * ETH_ALEN,
				 prefix_mac2str(&p->prefix.mac, buf1,
						sizeof(buf1)),
				 family == AF_INET ? IPV4_MAX_BITLEN
						   : IPV6_MAX_BITLEN,
				 inet_ntop(family, &p->prefix.ip.ip.addr, buf2,
					   PREFIX2STR_BUFFER));
		}
	} else if (p->prefix.route_type == BGP_EVPN_IP_PREFIX_ROUTE) {
		snprintf(buf, len, "[%d]:[0]:[0]:[%d]:[%s]",
			 p->prefix.route_type, p->prefix.ip_prefix_length,
			 IS_EVPN_PREFIX_IPADDR_V4(p)
				 ? inet_ntoa(p->prefix.ip.ipaddr_v4)
				 : inet6_ntoa(p->prefix.ip.ipaddr_v6));
	} else {
		/* For EVPN route types not supported yet. */
		snprintf(buf, len, "(unsupported route type %d)",
			 p->prefix.route_type);
	}

	return (buf);
}

/*
 * Encode EVPN prefix in Update (MP_REACH)
 */
void bgp_evpn_encode_prefix(struct stream *s, struct prefix *p,
			    struct prefix_rd *prd, mpls_label_t *label,
			    u_int32_t num_labels, struct attr *attr,
			    int addpath_encode, u_int32_t addpath_tx_id)
{
	struct prefix_evpn *evp = (struct prefix_evpn *)p;
	int len, ipa_len = 0;

	if (addpath_encode)
		stream_putl(s, addpath_tx_id);

	/* Route type */
	stream_putc(s, evp->prefix.route_type);

	switch (evp->prefix.route_type) {
	case BGP_EVPN_MAC_IP_ROUTE:
		if (IS_EVPN_PREFIX_IPADDR_V4(evp))
			ipa_len = IPV4_MAX_BYTELEN;
		else if (IS_EVPN_PREFIX_IPADDR_V6(evp))
			ipa_len = IPV6_MAX_BYTELEN;
		/* RD, ESI, EthTag, MAC+len, IP len, [IP], 1 VNI */
		len = 8 + 10 + 4 + 1 + 6 + 1 + ipa_len + 3;
		if (ipa_len && num_labels > 1) /* There are 2 VNIs */
			len += 3;
		stream_putc(s, len);
		stream_put(s, prd->val, 8);   /* RD */
		stream_put(s, 0, 10);	 /* ESI */
		stream_putl(s, 0);	    /* Ethernet Tag ID */
		stream_putc(s, 8 * ETH_ALEN); /* Mac Addr Len - bits */
		stream_put(s, evp->prefix.mac.octet, 6); /* Mac Addr */
		stream_putc(s, 8 * ipa_len);		 /* IP address Length */
		if (ipa_len)				 /* IP */
			stream_put(s, &evp->prefix.ip.ip.addr, ipa_len);
		/* 1st label is the L2 VNI */
		stream_put(s, label, BGP_LABEL_BYTES);
		/* Include 2nd label (L3 VNI) if advertising MAC+IP */
		if (ipa_len && num_labels > 1)
			stream_put(s, label + 1, BGP_LABEL_BYTES);
		break;

	case BGP_EVPN_IMET_ROUTE:
		stream_putc(s, 17); // TODO: length - assumes IPv4 address
		stream_put(s, prd->val, 8);      /* RD */
		stream_putl(s, 0);		 /* Ethernet Tag ID */
		stream_putc(s, IPV4_MAX_BITLEN); /* IP address Length - bits */
		/* Originating Router's IP Addr */
		stream_put_in_addr(s, &evp->prefix.ip.ipaddr_v4);
		break;

	case BGP_EVPN_IP_PREFIX_ROUTE:
		/* TODO: AddPath support. */
		evpn_mpattr_encode_type5(s, p, prd, label, num_labels, attr);
		break;

	default:
		break;
	}
}

int bgp_nlri_parse_evpn(struct peer *peer, struct attr *attr,
			struct bgp_nlri *packet, int withdraw)
{
	u_char *pnt;
	u_char *lim;
	afi_t afi;
	safi_t safi;
	u_int32_t addpath_id;
	int addpath_encoded;
	int psize = 0;
	u_char rtype;
	u_char rlen;
	struct prefix p;

	/* Check peer status. */
	if (peer->status != Established) {
		zlog_err("%u:%s - EVPN update received in state %d",
			 peer->bgp->vrf_id, peer->host, peer->status);
		return -1;
	}

	/* Start processing the NLRI - there may be multiple in the MP_REACH */
	pnt = packet->nlri;
	lim = pnt + packet->length;
	afi = packet->afi;
	safi = packet->safi;
	addpath_id = 0;

	addpath_encoded =
		(CHECK_FLAG(peer->af_cap[afi][safi], PEER_CAP_ADDPATH_AF_RX_ADV)
		 && CHECK_FLAG(peer->af_cap[afi][safi],
			       PEER_CAP_ADDPATH_AF_TX_RCV));

	for (; pnt < lim; pnt += psize) {
		/* Clear prefix structure. */
		memset(&p, 0, sizeof(struct prefix));

		/* Deal with path-id if AddPath is supported. */
		if (addpath_encoded) {
			/* When packet overflow occurs return immediately. */
			if (pnt + BGP_ADDPATH_ID_LEN > lim)
				return -1;

			addpath_id = ntohl(*((uint32_t *)pnt));
			pnt += BGP_ADDPATH_ID_LEN;
		}

		/* All EVPN NLRI types start with type and length. */
		if (pnt + 2 > lim)
			return -1;

		rtype = *pnt++;
		psize = rlen = *pnt++;

		/* When packet overflow occur return immediately. */
		if (pnt + psize > lim)
			return -1;

		switch (rtype) {
		case BGP_EVPN_MAC_IP_ROUTE:
			if (process_type2_route(peer, afi, safi,
						withdraw ? NULL : attr, pnt,
						psize, addpath_id)) {
				zlog_err(
					"%u:%s - Error in processing EVPN type-2 NLRI size %d",
					peer->bgp->vrf_id, peer->host, psize);
				return -1;
			}
			break;

		case BGP_EVPN_IMET_ROUTE:
			if (process_type3_route(peer, afi, safi,
						withdraw ? NULL : attr, pnt,
						psize, addpath_id)) {
				zlog_err(
					"%u:%s - Error in processing EVPN type-3 NLRI size %d",
					peer->bgp->vrf_id, peer->host, psize);
				return -1;
			}
			break;

		case BGP_EVPN_IP_PREFIX_ROUTE:
			if (process_type5_route(peer, afi, safi, attr, pnt,
						psize, addpath_id, withdraw)) {
				zlog_err(
					"%u:%s - Error in processing EVPN type-5 NLRI size %d",
					peer->bgp->vrf_id, peer->host, psize);
				return -1;
			}
			break;

		default:
			break;
		}
	}

	/* Packet length consistency check. */
	if (pnt != lim)
		return -1;

	return 0;
}

/*
 * Map the RTs (configured or automatically derived) of a VRF to the VRF.
 * The mapping will be used during route processing.
 * bgp_def: default bgp instance
 * bgp_vrf: specific bgp vrf instance on which RT is configured
 */
void bgp_evpn_map_vrf_to_its_rts(struct bgp *bgp_vrf)
{
	int i = 0;
	struct ecommunity_val *eval = NULL;
	struct listnode *node = NULL, *nnode = NULL;
	struct ecommunity *ecom = NULL;

	for (ALL_LIST_ELEMENTS(bgp_vrf->vrf_import_rtl, node, nnode, ecom)) {
		for (i = 0; i < ecom->size; i++) {
			eval = (struct ecommunity_val *)(ecom->val
							 + (i
							    * ECOMMUNITY_SIZE));
			map_vrf_to_rt(bgp_vrf, eval);
		}
	}
}

/*
 * Unmap the RTs (configured or automatically derived) of a VRF from the VRF.
 */
void bgp_evpn_unmap_vrf_from_its_rts(struct bgp *bgp_vrf)
{
	int i;
	struct ecommunity_val *eval;
	struct listnode *node, *nnode;
	struct ecommunity *ecom;

	for (ALL_LIST_ELEMENTS(bgp_vrf->vrf_import_rtl, node, nnode, ecom)) {
		for (i = 0; i < ecom->size; i++) {
			struct vrf_irt_node *irt;
			struct ecommunity_val eval_tmp;

			eval = (struct ecommunity_val *)(ecom->val
							 + (i
							    * ECOMMUNITY_SIZE));
			/* If using "automatic" RT, we only care about the
			 * local-admin sub-field.
			 * This is to facilitate using VNI as the RT for EBGP
			 * peering too.
			 */
			memcpy(&eval_tmp, eval, ECOMMUNITY_SIZE);
			if (!CHECK_FLAG(bgp_vrf->vrf_flags,
					BGP_VRF_IMPORT_RT_CFGD))
				mask_ecom_global_admin(&eval_tmp, eval);

			irt = lookup_vrf_import_rt(&eval_tmp);
			if (irt)
				unmap_vrf_from_rt(bgp_vrf, irt);
		}
	}
}


/*
 * Map the RTs (configured or automatically derived) of a VNI to the VNI.
 * The mapping will be used during route processing.
 */
void bgp_evpn_map_vni_to_its_rts(struct bgp *bgp, struct bgpevpn *vpn)
{
	int i;
	struct ecommunity_val *eval;
	struct listnode *node, *nnode;
	struct ecommunity *ecom;

	for (ALL_LIST_ELEMENTS(vpn->import_rtl, node, nnode, ecom)) {
		for (i = 0; i < ecom->size; i++) {
			eval = (struct ecommunity_val *)(ecom->val
							 + (i
							    * ECOMMUNITY_SIZE));
			map_vni_to_rt(bgp, vpn, eval);
		}
	}
}

/*
 * Unmap the RTs (configured or automatically derived) of a VNI from the VNI.
 */
void bgp_evpn_unmap_vni_from_its_rts(struct bgp *bgp, struct bgpevpn *vpn)
{
	int i;
	struct ecommunity_val *eval;
	struct listnode *node, *nnode;
	struct ecommunity *ecom;

	for (ALL_LIST_ELEMENTS(vpn->import_rtl, node, nnode, ecom)) {
		for (i = 0; i < ecom->size; i++) {
			struct irt_node *irt;
			struct ecommunity_val eval_tmp;

			eval = (struct ecommunity_val *)(ecom->val
							 + (i
							    * ECOMMUNITY_SIZE));
			/* If using "automatic" RT, we only care about the
			 * local-admin sub-field.
			 * This is to facilitate using VNI as the RT for EBGP
			 * peering too.
			 */
			memcpy(&eval_tmp, eval, ECOMMUNITY_SIZE);
			if (!is_import_rt_configured(vpn))
				mask_ecom_global_admin(&eval_tmp, eval);

			irt = lookup_import_rt(bgp, &eval_tmp);
			if (irt)
				unmap_vni_from_rt(bgp, vpn, irt);
		}
	}
}

/*
 * Derive Import RT automatically for VNI and map VNI to RT.
 * The mapping will be used during route processing.
 */
void bgp_evpn_derive_auto_rt_import(struct bgp *bgp, struct bgpevpn *vpn)
{
	form_auto_rt(bgp, vpn->vni, vpn->import_rtl);
	UNSET_FLAG(vpn->flags, VNI_FLAG_IMPRT_CFGD);

	/* Map RT to VNI */
	bgp_evpn_map_vni_to_its_rts(bgp, vpn);
}

/*
 * Derive Export RT automatically for VNI.
 */
void bgp_evpn_derive_auto_rt_export(struct bgp *bgp, struct bgpevpn *vpn)
{
	form_auto_rt(bgp, vpn->vni, vpn->export_rtl);
	UNSET_FLAG(vpn->flags, VNI_FLAG_EXPRT_CFGD);
}

/*
 * Derive RD automatically for VNI using passed information - it
 * is of the form RouterId:unique-id-for-vni.
 */
void bgp_evpn_derive_auto_rd_for_vrf(struct bgp *bgp)
{
	char buf[100];

	bgp->vrf_prd.family = AF_UNSPEC;
	bgp->vrf_prd.prefixlen = 64;
	sprintf(buf, "%s:%hu", inet_ntoa(bgp->router_id), bgp->vrf_rd_id);
	str2prefix_rd(buf, &bgp->vrf_prd);
}

/*
 * Derive RD automatically for VNI using passed information - it
 * is of the form RouterId:unique-id-for-vni.
 */
void bgp_evpn_derive_auto_rd(struct bgp *bgp, struct bgpevpn *vpn)
{
	char buf[100];

	vpn->prd.family = AF_UNSPEC;
	vpn->prd.prefixlen = 64;
	sprintf(buf, "%s:%hu", inet_ntoa(bgp->router_id), vpn->rd_id);
	(void)str2prefix_rd(buf, &vpn->prd);
	UNSET_FLAG(vpn->flags, VNI_FLAG_RD_CFGD);
}

/*
 * Lookup VNI.
 */
struct bgpevpn *bgp_evpn_lookup_vni(struct bgp *bgp, vni_t vni)
{
	struct bgpevpn *vpn;
	struct bgpevpn tmp;

	memset(&tmp, 0, sizeof(struct bgpevpn));
	tmp.vni = vni;
	vpn = hash_lookup(bgp->vnihash, &tmp);
	return vpn;
}

/*
 * Create a new vpn - invoked upon configuration or zebra notification.
 */
struct bgpevpn *bgp_evpn_new(struct bgp *bgp, vni_t vni,
			     struct in_addr originator_ip,
			     vrf_id_t tenant_vrf_id)
{
	struct bgpevpn *vpn;

	if (!bgp)
		return NULL;

	vpn = XCALLOC(MTYPE_BGP_EVPN, sizeof(struct bgpevpn));
	if (!vpn)
		return NULL;

	/* Set values - RD and RT set to defaults. */
	vpn->vni = vni;
	vpn->originator_ip = originator_ip;
	vpn->tenant_vrf_id = tenant_vrf_id;

	/* Initialize route-target import and export lists */
	vpn->import_rtl = list_new();
	vpn->import_rtl->cmp = (int (*)(void *, void *))evpn_route_target_cmp;
	vpn->export_rtl = list_new();
	vpn->export_rtl->cmp = (int (*)(void *, void *))evpn_route_target_cmp;
	bf_assign_index(bm->rd_idspace, vpn->rd_id);
	derive_rd_rt_for_vni(bgp, vpn);

	/* Initialize EVPN route table. */
	vpn->route_table = bgp_table_init(AFI_L2VPN, SAFI_EVPN);

	/* Add to hash */
	if (!hash_get(bgp->vnihash, vpn, hash_alloc_intern)) {
		XFREE(MTYPE_BGP_EVPN, vpn);
		return NULL;
	}

	/* add to l2vni list on corresponding vrf */
	bgpevpn_link_to_l3vni(vpn);

	QOBJ_REG(vpn, bgpevpn);
	return vpn;
}

/*
 * Free a given VPN - called in multiple scenarios such as zebra
 * notification, configuration being deleted, advertise-all-vni disabled etc.
 * This just frees appropriate memory, caller should have taken other
 * needed actions.
 */
void bgp_evpn_free(struct bgp *bgp, struct bgpevpn *vpn)
{
	bgpevpn_unlink_from_l3vni(vpn);
	bgp_table_unlock(vpn->route_table);
	bgp_evpn_unmap_vni_from_its_rts(bgp, vpn);
	list_delete_and_null(&vpn->import_rtl);
	list_delete_and_null(&vpn->export_rtl);
	bf_release_index(bm->rd_idspace, vpn->rd_id);
	hash_release(bgp->vnihash, vpn);
	QOBJ_UNREG(vpn);
	XFREE(MTYPE_BGP_EVPN, vpn);
}

/*
 * Import route into matching VNI(s).
 */
int bgp_evpn_import_route(struct bgp *bgp, afi_t afi, safi_t safi,
			  struct prefix *p, struct bgp_info *ri)
{
	return install_uninstall_evpn_route(bgp, afi, safi, p, ri, 1);
}

/*
 * Unimport route from matching VNI(s).
 */
int bgp_evpn_unimport_route(struct bgp *bgp, afi_t afi, safi_t safi,
			    struct prefix *p, struct bgp_info *ri)
{
	return install_uninstall_evpn_route(bgp, afi, safi, p, ri, 0);
}

/* filter routes which have martian next hops */
int bgp_filter_evpn_routes_upon_martian_nh_change(struct bgp *bgp)
{
	afi_t afi;
	safi_t safi;
	struct bgp_node *rd_rn, *rn;
	struct bgp_table *table;
	struct bgp_info *ri;

	afi = AFI_L2VPN;
	safi = SAFI_EVPN;

	/* Walk entire global routing table and evaluate routes which could be
	 * imported into this VPN. Note that we cannot just look at the routes
	 * for the VNI's RD -
	 * remote routes applicable for this VNI could have any RD.
	 */
	/* EVPN routes are a 2-level table. */
	for (rd_rn = bgp_table_top(bgp->rib[afi][safi]); rd_rn;
	     rd_rn = bgp_route_next(rd_rn)) {
		table = (struct bgp_table *)(rd_rn->info);
		if (!table)
			continue;

		for (rn = bgp_table_top(table); rn; rn = bgp_route_next(rn)) {

			for (ri = rn->info; ri; ri = ri->next) {

				/* Consider "valid" remote routes applicable for
				 * this VNI. */
				if (!(ri->type == ZEBRA_ROUTE_BGP
				      && ri->sub_type == BGP_ROUTE_NORMAL))
					continue;

				if (bgp_nexthop_self(bgp, ri->attr->nexthop)) {

					char attr_str[BUFSIZ];
					char pbuf[PREFIX_STRLEN];

					bgp_dump_attr(ri->attr, attr_str,
						      BUFSIZ);

					if (bgp_debug_update(ri->peer, &rn->p,
							     NULL, 1))
						zlog_debug(
							"%u: prefix %s with attr %s - DENIED due to martian or self nexthop",
							bgp->vrf_id,
							prefix2str(
								&rn->p, pbuf,
								sizeof(pbuf)),
							attr_str);

					bgp_evpn_unimport_route(bgp, afi, safi,
								&rn->p, ri);

					bgp_rib_remove(rn, ri, ri->peer, afi,
						       safi);
				}
			}
		}
	}

	return 0;
}

/*
 * Handle del of a local MACIP.
 */
int bgp_evpn_local_macip_del(struct bgp *bgp, vni_t vni, struct ethaddr *mac,
			     struct ipaddr *ip)
{
	struct bgpevpn *vpn;
	struct prefix_evpn p;

	if (!bgp->vnihash) {
		zlog_err("%u: VNI hash not created", bgp->vrf_id);
		return -1;
	}

	/* Lookup VNI hash - should exist. */
	vpn = bgp_evpn_lookup_vni(bgp, vni);
	if (!vpn || !is_vni_live(vpn)) {
		zlog_warn("%u: VNI hash entry for VNI %u %s at MACIP DEL",
			  bgp->vrf_id, vni, vpn ? "not live" : "not found");
		return -1;
	}

	/* Remove EVPN type-2 route and schedule for processing. */
	build_evpn_type2_prefix(&p, mac, ip);
	delete_evpn_route(bgp, vpn, &p);

	return 0;
}

/*
 * Handle add of a local MACIP.
 */
int bgp_evpn_local_macip_add(struct bgp *bgp, vni_t vni, struct ethaddr *mac,
			     struct ipaddr *ip, u_char flags)
{
	struct bgpevpn *vpn;
	struct prefix_evpn p;

	if (!bgp->vnihash) {
		zlog_err("%u: VNI hash not created", bgp->vrf_id);
		return -1;
	}

	/* Lookup VNI hash - should exist. */
	vpn = bgp_evpn_lookup_vni(bgp, vni);
	if (!vpn || !is_vni_live(vpn)) {
		zlog_warn("%u: VNI hash entry for VNI %u %s at MACIP ADD",
			  bgp->vrf_id, vni, vpn ? "not live" : "not found");
		return -1;
	}

	/* Create EVPN type-2 route and schedule for processing. */
	build_evpn_type2_prefix(&p, mac, ip);
	if (update_evpn_route(bgp, vpn, &p, flags)) {
		char buf[ETHER_ADDR_STRLEN];
		char buf2[INET6_ADDRSTRLEN];

		zlog_err(
			"%u:Failed to create Type-2 route, VNI %u %s MAC %s IP %s (flags: 0x%x)",
			bgp->vrf_id, vpn->vni,
			CHECK_FLAG(flags, ZEBRA_MACIP_TYPE_STICKY)
				? "sticky gateway"
				: "",
			prefix_mac2str(mac, buf, sizeof(buf)),
			ipaddr2str(ip, buf2, sizeof(buf2)), flags);
		return -1;
	}

	return 0;
}

static void link_l2vni_hash_to_l3vni(struct hash_backet *backet,
				     struct bgp *bgp_vrf)
{
	struct bgpevpn *vpn = NULL;
	struct bgp *bgp_def = NULL;

	bgp_def = bgp_get_default();
	assert(bgp_def);

	vpn = (struct bgpevpn *)backet->data;
	if (vpn->tenant_vrf_id == bgp_vrf->vrf_id)
		bgpevpn_link_to_l3vni(vpn);
}

int bgp_evpn_local_l3vni_add(vni_t l3vni, vrf_id_t vrf_id, struct ethaddr *rmac,
			     struct in_addr originator_ip, int filter)
{
	struct bgp *bgp_vrf = NULL; /* bgp VRF instance */
	struct bgp *bgp_def = NULL; /* default bgp instance */
	struct listnode *node = NULL;
	struct bgpevpn *vpn = NULL;
	as_t as = 0;

	/* get the default instamce - required to get the AS number for VRF
	 * auto-creatio
	 */
	bgp_def = bgp_get_default();
	if (!bgp_def) {
		zlog_err(
			"Cannot process L3VNI  %u ADD - default BGP instance not yet created",
			l3vni);
		return -1;
	}
	as = bgp_def->as;

	/* if the BGP vrf instance doesnt exist - create one */
	bgp_vrf = bgp_lookup_by_name(vrf_id_to_name(vrf_id));
	if (!bgp_vrf) {

		int ret = 0;

		ret = bgp_get(&bgp_vrf, &as, vrf_id_to_name(vrf_id),
			      BGP_INSTANCE_TYPE_VRF);
		switch (ret) {
		case BGP_ERR_MULTIPLE_INSTANCE_NOT_SET:
			zlog_err("'bgp multiple-instance' not present\n");
			return -1;
		case BGP_ERR_AS_MISMATCH:
			zlog_err("BGP is already running; AS is %u\n", as);
			return -1;
		case BGP_ERR_INSTANCE_MISMATCH:
			zlog_err("BGP instance name and AS number mismatch\n");
			return -1;
		}

		/* mark as auto created */
		SET_FLAG(bgp_vrf->vrf_flags, BGP_VRF_AUTO);
	}

	/* associate with l3vni */
	bgp_vrf->l3vni = l3vni;

	/* set the router mac - to be used in mac-ip routes for this vrf */
	memcpy(&bgp_vrf->rmac, rmac, sizeof(struct ethaddr));

	/* set the originator ip */
	bgp_vrf->originator_ip = originator_ip;

	/* set the right filter - are we using l3vni only for prefix routes? */
	if (filter)
		SET_FLAG(bgp_vrf->vrf_flags, BGP_VRF_L3VNI_PREFIX_ROUTES_ONLY);

	/* auto derive RD/RT */
	if (!CHECK_FLAG(bgp_vrf->vrf_flags, BGP_VRF_IMPORT_RT_CFGD))
		evpn_auto_rt_import_add_for_vrf(bgp_vrf);
	if (!CHECK_FLAG(bgp_vrf->vrf_flags, BGP_VRF_EXPORT_RT_CFGD))
		evpn_auto_rt_export_add_for_vrf(bgp_vrf);
	bgp_evpn_derive_auto_rd_for_vrf(bgp_vrf);

	/* link all corresponding l2vnis */
	hash_iterate(bgp_def->vnihash,
		     (void (*)(struct hash_backet *,
			       void *))link_l2vni_hash_to_l3vni,
		     bgp_vrf);

	/* Only update all corresponding type-2 routes if we are advertising two
	 * labels along with type-2 routes
	 */
	if (!filter)
		for (ALL_LIST_ELEMENTS_RO(bgp_vrf->l2vnis, node, vpn))
			update_routes_for_vni(bgp_def, vpn);

	/* advertise type-5 routes if needed */
	update_advertise_vrf_routes(bgp_vrf);

	/* install all remote routes belonging to this l3vni into correspondng
	 * vrf */
	install_routes_for_vrf(bgp_vrf);

	return 0;
}

int bgp_evpn_local_l3vni_del(vni_t l3vni, vrf_id_t vrf_id)
{
	struct bgp *bgp_vrf = NULL; /* bgp vrf instance */
	struct bgp *bgp_def = NULL; /* default bgp instance */
	struct listnode *node = NULL;
	struct bgpevpn *vpn = NULL;

	bgp_vrf = bgp_lookup_by_vrf_id(vrf_id);
	if (!bgp_vrf) {
		zlog_err(
			"Cannot process L3VNI %u Del - Could not find BGP instance",
			l3vni);
		return -1;
	}

	bgp_def = bgp_get_default();
	if (!bgp_def) {
		zlog_err(
			"Cannot process L3VNI %u Del - Could not find default BGP instance",
			l3vni);
		return -1;
	}

	/* unimport remote routes from VRF, if it is AUTO vrf bgp_delete will
	 * take care of uninstalling the routes from zebra
	 */
	if (!CHECK_FLAG(bgp_vrf->vrf_flags, BGP_VRF_AUTO))
		uninstall_routes_for_vrf(bgp_vrf);

	/* delete/withdraw all type-5 routes */
	delete_withdraw_vrf_routes(bgp_vrf);

	/* remove the l3vni from vrf instance */
	bgp_vrf->l3vni = 0;

	/* remove the Rmac from the BGP vrf */
	memset(&bgp_vrf->rmac, 0, sizeof(struct ethaddr));

	/* delete RD/RT */
	if (bgp_vrf->vrf_import_rtl && !list_isempty(bgp_vrf->vrf_import_rtl)) {
		bgp_evpn_unmap_vrf_from_its_rts(bgp_vrf);
		list_delete_all_node(bgp_vrf->vrf_import_rtl);
	}
	if (bgp_vrf->vrf_export_rtl && !list_isempty(bgp_vrf->vrf_export_rtl)) {
		list_delete_all_node(bgp_vrf->vrf_export_rtl);
	}

	/* update all corresponding local mac-ip routes */
	if (!CHECK_FLAG(bgp_vrf->vrf_flags, BGP_VRF_L3VNI_PREFIX_ROUTES_ONLY)) {
		for (ALL_LIST_ELEMENTS_RO(bgp_vrf->l2vnis, node, vpn)) {
			UNSET_FLAG(vpn->flags, VNI_FLAG_USE_TWO_LABELS);
			update_routes_for_vni(bgp_def, vpn);
		}
	}

	/* Delete the instance if it was autocreated */
	if (CHECK_FLAG(bgp_vrf->vrf_flags, BGP_VRF_AUTO))
		bgp_delete(bgp_vrf);

	return 0;
}

/*
 * Handle del of a local VNI.
 */
int bgp_evpn_local_vni_del(struct bgp *bgp, vni_t vni)
{
	struct bgpevpn *vpn;

	if (!bgp->vnihash) {
		zlog_err("%u: VNI hash not created", bgp->vrf_id);
		return -1;
	}

	/* Locate VNI hash */
	vpn = bgp_evpn_lookup_vni(bgp, vni);
	if (!vpn) {
		zlog_warn("%u: VNI hash entry for VNI %u not found at DEL",
			  bgp->vrf_id, vni);
		return 0;
	}

	/* Remove all local EVPN routes and schedule for processing (to
	 * withdraw from peers).
	 */
	delete_routes_for_vni(bgp, vpn);

	/*
	 * tunnel is no longer active, del tunnel ip address from tip_hash
	 */
	bgp_tip_del(bgp, &vpn->originator_ip);

	/* Clear "live" flag and see if hash needs to be freed. */
	UNSET_FLAG(vpn->flags, VNI_FLAG_LIVE);
	if (!is_vni_configured(vpn))
		bgp_evpn_free(bgp, vpn);

	return 0;
}

/*
 * Handle add (or update) of a local VNI. The VNI changes we care
 * about are for the local-tunnel-ip and the (tenant) VRF.
 */
int bgp_evpn_local_vni_add(struct bgp *bgp, vni_t vni,
			   struct in_addr originator_ip, vrf_id_t tenant_vrf_id)
{
	struct bgpevpn *vpn;
	struct prefix_evpn p;

	if (!bgp->vnihash) {
		zlog_err("%u: VNI hash not created", bgp->vrf_id);
		return -1;
	}

	/* Lookup VNI. If present and no change, exit. */
	vpn = bgp_evpn_lookup_vni(bgp, vni);
	if (vpn) {

		if (is_vni_live(vpn)
		    && IPV4_ADDR_SAME(&vpn->originator_ip, &originator_ip)
		    && vpn->tenant_vrf_id == tenant_vrf_id)
			/* Probably some other param has changed that we don't
			 * care about. */
			return 0;

		/* Update tenant_vrf_id if it has changed. */
		if (vpn->tenant_vrf_id != tenant_vrf_id) {
			bgpevpn_unlink_from_l3vni(vpn);
			vpn->tenant_vrf_id = tenant_vrf_id;
			bgpevpn_link_to_l3vni(vpn);
		}

		/* If tunnel endpoint IP has changed, update (and delete prior
		 * type-3 route, if needed.)
		 */
		if (!IPV4_ADDR_SAME(&vpn->originator_ip, &originator_ip))
			handle_tunnel_ip_change(bgp, vpn, originator_ip);

		/* Update all routes with new endpoint IP and/or export RT
		 * for VRFs
		 */
		if (is_vni_live(vpn))
			update_routes_for_vni(bgp, vpn);
	}

	/* Create or update as appropriate. */
	if (!vpn) {
		vpn = bgp_evpn_new(bgp, vni, originator_ip, tenant_vrf_id);
		if (!vpn) {
			zlog_err(
				"%u: Failed to allocate VNI entry for VNI %u - at Add",
				bgp->vrf_id, vni);
			return -1;
		}
	}

	/* if the VNI is live already, there is nothing more to do */
	if (is_vni_live(vpn))
		return 0;

	/* Mark as "live" */
	SET_FLAG(vpn->flags, VNI_FLAG_LIVE);

	/* tunnel is now active, add tunnel-ip to db */
	bgp_tip_add(bgp, &originator_ip);

	/* filter routes as nexthop database has changed */
	bgp_filter_evpn_routes_upon_martian_nh_change(bgp);

	/* Create EVPN type-3 route and schedule for processing. */
	build_evpn_type3_prefix(&p, vpn->originator_ip);
	if (update_evpn_route(bgp, vpn, &p, 0)) {
		zlog_err("%u: Type3 route creation failure for VNI %u",
			 bgp->vrf_id, vni);
		return -1;
	}

	/* If we have learnt and retained remote routes (VTEPs, MACs) for this
	 * VNI,
	 * install them.
	 */
	install_routes_for_vni(bgp, vpn);

	/* If we are advertising gateway mac-ip
	   It needs to be conveyed again to zebra */
	bgp_zebra_advertise_gw_macip(bgp, vpn->advertise_gw_macip, vpn->vni);

	return 0;
}

/*
 * Cleanup EVPN information on disable - Need to delete and withdraw
 * EVPN routes from peers.
 */
void bgp_evpn_cleanup_on_disable(struct bgp *bgp)
{
	hash_iterate(bgp->vnihash, (void (*)(struct hash_backet *,
					     void *))cleanup_vni_on_disable,
		     bgp);
}

/*
 * Cleanup EVPN information - invoked at the time of bgpd exit or when the
 * BGP instance (default) is being freed.
 */
void bgp_evpn_cleanup(struct bgp *bgp)
{
	if (bgp->vnihash)
		hash_iterate(bgp->vnihash, (void (*)(struct hash_backet *,
						     void *))free_vni_entry,
			     bgp);
	if (bgp->import_rt_hash)
		hash_free(bgp->import_rt_hash);
	bgp->import_rt_hash = NULL;
	if (bgp->vrf_import_rt_hash)
		hash_free(bgp->vrf_import_rt_hash);
	bgp->vrf_import_rt_hash = NULL;
	if (bgp->vnihash)
		hash_free(bgp->vnihash);
	bgp->vnihash = NULL;
	if (bgp->vrf_import_rtl)
		list_delete_and_null(&bgp->vrf_import_rtl);
	if (bgp->vrf_export_rtl)
		list_delete_and_null(&bgp->vrf_export_rtl);
	if (bgp->l2vnis)
		list_delete_and_null(&bgp->l2vnis);
	bf_release_index(bm->rd_idspace, bgp->vrf_rd_id);
}

/*
 * Initialization for EVPN
 * Create
 *  VNI hash table
 *  hash for RT to VNI
 *  assign a unique rd id for auto derivation of vrf_prd
 */
void bgp_evpn_init(struct bgp *bgp)
{
	bgp->vnihash =
		hash_create(vni_hash_key_make, vni_hash_cmp, "BGP VNI Hash");
	bgp->import_rt_hash =
		hash_create(import_rt_hash_key_make, import_rt_hash_cmp,
			    "BGP Import RT Hash");
	bgp->vrf_import_rt_hash =
		hash_create(vrf_import_rt_hash_key_make, vrf_import_rt_hash_cmp,
			    "BGP VRF Import RT Hash");
	bgp->vrf_import_rtl = list_new();
	bgp->vrf_import_rtl->cmp =
		(int (*)(void *, void *))evpn_route_target_cmp;

	bgp->vrf_export_rtl = list_new();
	bgp->vrf_export_rtl->cmp =
		(int (*)(void *, void *))evpn_route_target_cmp;
	bgp->l2vnis = list_new();
	bgp->l2vnis->cmp = (int (*)(void *, void *))vni_hash_cmp;
	bf_assign_index(bm->rd_idspace, bgp->vrf_rd_id);
}

void bgp_evpn_vrf_delete(struct bgp *bgp_vrf)
{
	bgp_evpn_unmap_vrf_from_its_rts(bgp_vrf);
}<|MERGE_RESOLUTION|>--- conflicted
+++ resolved
@@ -697,17 +697,8 @@
 			ecommunity_merge(attr->ecommunity, &ecom_sticky);
 	}
 
-<<<<<<< HEAD
 	/* Add RMAC, if told to. */
 	if (add_l3_ecomm) {
-=======
-	/*
-	 * only attach l3-vni rmac for ipv4 address family and if we are
-	 * advertising both the labels in type-2 routes
-	 */
-	if (afi == AFI_IP && !is_zero_mac(&attr->rmac)
-	    && CHECK_FLAG(vpn->flags, VNI_FLAG_USE_TWO_LABELS)) {
->>>>>>> 58e7db10
 		memset(&ecom_rmac, 0, sizeof(ecom_rmac));
 		encode_rmac_extcomm(&eval_rmac, &attr->rmac);
 		ecom_rmac.size = 1;
@@ -1302,7 +1293,6 @@
 		bgpevpn_get_rmac(vpn, &attr.rmac);
 	vni2label(vpn->vni, &(attr.label));
 
-<<<<<<< HEAD
 	/* Include L3 VNI related RTs and RMAC for type-2 routes, if they're
 	 * IPv4 or IPv6 global addresses and we're advertising L3VNI with
 	 * these routes.
@@ -1315,11 +1305,6 @@
 
 	/* Set up extended community. */
 	build_evpn_route_extcomm(vpn, &attr, add_l3_ecomm);
-=======
-	/* Set up RT and ENCAP extended community. */
-	build_evpn_route_extcomm(
-		vpn, &attr, IS_EVPN_PREFIX_IPADDR_V4(p) ? AFI_IP : AFI_IP6);
->>>>>>> 58e7db10
 
 	/* First, create (or fetch) route node within the VNI. */
 	/* NOTE: There is no RD here. */
@@ -1575,22 +1560,6 @@
 			else
 				update_evpn_route_entry(bgp, vpn, afi, safi, rn,
 							&attr, 0, 1, &ri, 0);
-<<<<<<< HEAD
-=======
-		} else {
-			if (evpn_route_is_sticky(bgp, rn))
-				update_evpn_route_entry(bgp, vpn, afi, safi, rn,
-							&attr_sticky_ip6, 0, 1,
-							&ri, 0);
-			else if (evpn_route_is_def_gw(bgp, rn))
-				update_evpn_route_entry(bgp, vpn, afi, safi, rn,
-							&attr_def_gw_ip6, 0, 1,
-							&ri, 0);
-			else
-				update_evpn_route_entry(bgp, vpn, afi, safi, rn,
-							&attr_ip6, 0, 1, &ri,
-							0);
->>>>>>> 58e7db10
 		}
 
 		/* If a local route exists for this prefix, we need to update
